name: Test workflows

on:
  push:
    branches:
    - main
  pull_request:
    branches:
    - main
  schedule:
  - cron: "0 5 * * 1-6"
  - cron: "0 5 * * 0"
  workflow_dispatch:

# Cancel any in-progress runs when a new run is triggered
concurrency:
  group: ${{ github.workflow }}-${{ github.ref }}
  cancel-in-progress: true

env:
  BASE_ENV: envs/environment.yaml

jobs:
  run-tests:
    name: OS
    runs-on: ${{ matrix.os }}-latest
    strategy:
      fail-fast: false
      matrix:
        # Run windows only on scheduled runs on Sundays, otherwise ignore
        os: ${{ github.event.schedule == '0 5 * * 0' && fromJson('["ubuntu", "macos", "windows"]') || fromJson('["ubuntu", "macos"]') }}

    defaults:
      run:
        shell: bash -l {0}

    steps:
    - uses: actions/checkout@v4

    - name: Setup env file path (ubuntu)
      if: matrix.os == 'ubuntu'
      run: |
        echo "env_file=envs/linux-64.lock.yaml" >> $GITHUB_ENV

    - name: Setup env file path (macos and windows)
      if: matrix.os != 'ubuntu'
      run: |
        if [[ "${{ matrix.os }}" == "macos" ]]; then
          echo "env_file=envs/osx-arm64.lock.yaml" >> $GITHUB_ENV
        else
          echo "env_file=envs/win-64.lock.yaml" >> $GITHUB_ENV
        fi

    - name: Use base env file if it was changed
      run: |
<<<<<<< HEAD
        git fetch origin main
        if git diff --name-only origin/main | grep '${{ env.BASE_ENV }}'; then
=======
        git fetch origin ${{ github.event.repository.default_branch }}
        if git diff --name-only origin/${{ github.event.repository.default_branch }} | grep '${{ env.BASE_ENV }}'; then
>>>>>>> 54043ded
          echo "Base env ${{ env.BASE_ENV }} changed. Using it instead of locked envs."
          echo "env_file=${{ env.BASE_ENV }}" >> $GITHUB_ENV
        else
          echo "Base env ${{ env.BASE_ENV }} not changed. Using locked envs."
        fi

    - name: Setup cache keys
      run: |
        echo "WEEK=$(date +'%Y%U')" >> $GITHUB_ENV # data and cutouts

    - uses: actions/cache@v4
      with:
        path: |
          data
          cutouts
          resources/ariadne_database.csv
        key: data-cutouts-${{ env.WEEK }}

    - uses: conda-incubator/setup-miniconda@v3
      with:
        miniforge-version: latest
        activate-environment: pypsa-at
        channel-priority: strict

    - name: Cache Conda env
      uses: actions/cache@v4
      with:
        path: ${{ env.CONDA }}/envs
        key: conda-${{ runner.os }}-${{ runner.arch }}-${{ hashFiles(format('{0}', env.env_file)) }}
      id: cache-env

    - name: Update environment
      if: steps.cache-env.outputs.cache-hit != 'true'
      run: |
        conda env update -n pypsa-at -f ${{ env.env_file }}
        echo "Run conda list" && conda list

    - name: Run snakemake test workflows
      run: |
        make test

    - name: Run unit tests
      run: |
        make unit-test

    - name: Upload artifacts
      if: always()
      uses: actions/upload-artifact@v4
      with:
        name: results-${{ matrix.os }}
        path: |
          logs
          .snakemake/log
          results
        retention-days: 3<|MERGE_RESOLUTION|>--- conflicted
+++ resolved
@@ -53,13 +53,8 @@
 
     - name: Use base env file if it was changed
       run: |
-<<<<<<< HEAD
-        git fetch origin main
-        if git diff --name-only origin/main | grep '${{ env.BASE_ENV }}'; then
-=======
         git fetch origin ${{ github.event.repository.default_branch }}
         if git diff --name-only origin/${{ github.event.repository.default_branch }} | grep '${{ env.BASE_ENV }}'; then
->>>>>>> 54043ded
           echo "Base env ${{ env.BASE_ENV }} changed. Using it instead of locked envs."
           echo "env_file=${{ env.BASE_ENV }}" >> $GITHUB_ENV
         else
