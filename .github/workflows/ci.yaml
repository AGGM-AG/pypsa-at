--- conflicted
+++ resolved
@@ -81,15 +81,7 @@
         key: data-cutouts-${{ env.WEEK }}-${{ env.DATA_CACHE_NUMBER }}
 
     - name: Test snakemake workflow
-<<<<<<< HEAD
-      run: |
-        snakemake -call solve_elec_networks --configfile config/test/config.electricity.yaml --rerun-triggers=mtime
-        snakemake -call all --configfile config/test/config.overnight.yaml --rerun-triggers=mtime
-        snakemake -call all --configfile config/test/config.myopic.yaml --rerun-triggers=mtime
-        snakemake -call solve_elec_networks --configfile config/test/config.scenarios.electricity.yaml
-=======
       run: ./test.sh
->>>>>>> cbb3ab36
 
     - name: Upload artifacts
       uses: actions/upload-artifact@v4.3.0
