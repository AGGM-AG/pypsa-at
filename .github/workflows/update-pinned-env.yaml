--- conflicted
+++ resolved
@@ -11,13 +11,8 @@
   BASE_ENV: envs/environment.yaml
 
 jobs:
-<<<<<<< HEAD
   update-pinned-environment:
     if: ${{ github.ref == 'refs/heads/main' }}
-=======
-  update-locked-environment:
-    if: ${{ github.ref == 'refs/heads/master' }}
->>>>>>> 38ff9dba
     name: Update pinned envs
     runs-on: ubuntu-latest
     defaults:
@@ -38,21 +33,6 @@
       run: |
         conda install -c conda-forge conda-lock
 
-<<<<<<< HEAD
-    # - name: Add SPDX header
-    #   if: ${{ matrix.suffix != 'windows' }}
-    #   run: |
-    #     SPDX_HEADER="# SPDX-FileCopyrightText: Contributors to PyPSA-Eur <https://github.com/pypsa/pypsa-eur>\n# SPDX-License-Identifier: CC0-1.0\n"
-    #     echo -e "$SPDX_HEADER" | cat - envs/${{ matrix.suffix }}-pinned.yaml > temp && mv temp envs/${{ matrix.suffix }}-pinned.yaml
-
-    # - name: Add SPDX header (windows)
-    #   if: ${{ matrix.suffix == 'windows' }}
-    #   run: |
-    #     $SPDX_HEADER = "# SPDX-FileCopyrightText: Contributors to PyPSA-Eur <https://github.com/pypsa/pypsa-eur>`r`n# SPDX-License-Identifier: CC0-1.0`r`n`r`n"
-    #     $CurrentContent = Get-Content "envs/${{ matrix.suffix }}-pinned.yaml" -Raw
-    #     $NewContent = $SPDX_HEADER + $CurrentContent
-    #     $NewContent | Set-Content "envs/${{ matrix.suffix }}-pinned.yaml"
-=======
     - name: Generate lockfiles for all platforms
       run: |
         conda-lock -f ${{ env.BASE_ENV }} \
@@ -86,7 +66,6 @@
             fi
           fi
         done
->>>>>>> 38ff9dba
 
 
     - name: Upload artifacts
