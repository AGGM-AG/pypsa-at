import pandas as pd
import matplotlib.pyplot as plt
import pyam
import os

def ariadne_subplot(
    df, ax, title, 
    select_regex="", drop_regex="", stacked=True,
):
    df = df.T.copy()
    if select_regex:
        df = df.filter(
            regex=select_regex,
        )
    if drop_regex:
        df = df.filter(
            regex=drop_regex,
        )
    # Check that all values have the same Unit
    assert df.columns.unique(level="Unit").size == 1

    # Simplify variable names
    df.columns = pd.Index(
        map(
            lambda x: x[0][(x[0].find("|") + 1):], 
            df.columns,
        ),
        name=df.columns.names[0],
    )

    return df.plot.area(ax=ax, title=title, legend=False, stacked=stacked)



def side_by_side_plot(
        df, dfhybrid, title, savepath,
        rshift=1.25, **kwargs
    ):
    idx = df.index.intersection(dfhybrid.index)
    df = df.loc[idx]
    dfhybrid = dfhybrid.loc[idx]

    fig, axes = plt.subplots(ncols=2, sharey=True)
    ax = ariadne_subplot(df, axes[0], "PyPSA-Eur", **kwargs)
    ax2 = ariadne_subplot(dfhybrid, axes[1], "REMIND-EU v1.1", **kwargs)
    
    handles, labels = ax.get_legend_handles_labels()
    labels2 = ax2.get_legend_handles_labels()[1]
    assert labels == labels2

    fig.legend(
        reversed(handles), 
        reversed(labels), 
        bbox_to_anchor=(rshift,0.9)
    )
    fig.suptitle(title)
    title = title.replace(" ", "_")
    fig.savefig(savepath, bbox_inches="tight")
    return fig 

def within_plot(df, df2, 
                title, savepath, 
                select_regex="", drop_regex="",**kwargs
                ):

    df = df.T.copy()
    if select_regex:
        df = df.filter(
            regex=select_regex,
        )
    if drop_regex:
        df = df.filter(
            regex=drop_regex,
        )
    
    n = df.shape[1]
    rows = n // 2 + n % 2 

    fig, axes = plt.subplots(rows, 2, figsize=(10, 5 * rows))
    axes = axes.flatten()

    for i, var in enumerate(df.columns.get_level_values("Variable")):

        axes[i].plot(df.xs(var, axis=1, level=0), label="PyPSA-Eur")
        if var in df2.index.get_level_values("variable"):
            axes[i].plot(df2.T.xs(var, axis=1, level=0), label="Remind")   
        axes[i].set_title(var)
        axes[i].legend()

    # Remove the last subplot if there's an odd number of plots
    if n % 2 != 0:
        fig.delaxes(axes[-1])

    plt.suptitle(title, fontsize="xx-large", y=1.0)
    plt.tight_layout()
    plt.close()
    fig.savefig(savepath, bbox_inches="tight")

    return fig 

if __name__ == "__main__":
    if "snakemake" not in globals():
        import os
        import sys

        path = "../submodules/pypsa-eur/scripts"
        sys.path.insert(0, os.path.abspath(path))
        from _helpers import mock_snakemake

        snakemake = mock_snakemake(
            "plot_ariadne_variables",
            simpl="",
            clusters=22,
            opts="",
            ll="v1.2",
            sector_opts="None",
            planning_horizons="2050",
            run="240219-test/normal"
        )

    
    df = pd.read_csv(
        snakemake.input.ariadne_variables,
        index_col=["Model", "Scenario", "Region", "Variable", "Unit"]
    ).groupby(["Variable","Unit"]).sum()

    df.columns = pd.to_numeric(df.columns)

    # Set USERNAME and PASSWORD for the Ariadne DB
    pyam.iiasa.set_config(
        os.environ["IIASA_USERNAME"], 
        os.environ["IIASA_PASSWORD"],
    )

    model_df= pyam.read_iiasa(
        "ariadne_intern",
<<<<<<< HEAD
        model=["Hybrid", "REMIND-EU v1.1"],
=======
        model="REMIND-EU v1.1",
>>>>>>> 83956d86
        scenario="8Gt_Bal_v3",
        region="Deutschland",
    ).timeseries()

    dfhybrid = model_df.loc[
        "REMIND-EU v1.1", "8Gt_Bal_v3", "Deutschland"
    ][pd.to_numeric(df.keys())]
    dfhybrid.index.names = df.index.names

<<<<<<< HEAD
    dfremind = model_df.loc[
        "REMIND-EU v1.1", "8Gt_Bal_v3", "Deutschland"
    ][pd.to_numeric(df.keys())]
    dfhybrid.index.names = df.index.names

=======
    idx = df.index.intersection(dfhybrid.index)
    print(
        "Dropping variables missing in `Hybrid`:", 
        df.index.difference(dfhybrid.index),
    )
    df = df.loc[idx]
    dfhybrid = dfhybrid.loc[idx]
>>>>>>> 83956d86

    side_by_side_plot(
        df,
        dfhybrid,
        "Primary Energy in PJ_yr",
        savepath=snakemake.output.primary_energy,
        select_regex="Primary Energy\|[^|]*$",
        drop_regex="^(?!.*(Fossil)).+"
    )

    side_by_side_plot(
        df,
        dfhybrid,
        "Detailed Primary Energy in PJ_yr",
        savepath=snakemake.output.primary_energy_detailed,
        select_regex="Primary Energy\|[^|]*\|[^|]*$",
        drop_regex="^(?!.*(CCS)).+"
    )

    side_by_side_plot(
        df,
        dfhybrid,
        "Secondary Energy in PJ_yr",
        savepath=snakemake.output.secondary_energy,
        select_regex="Secondary Energy\|[^|]*$",
    )

    side_by_side_plot(
        df,
        dfhybrid,
        "Detailed Secondary Energy in PJ_yr",
        savepath=snakemake.output.secondary_energy_detailed,
        # Secondary Energy|Something|Something (exactly two pipes)
        select_regex="Secondary Energy\|[^|]*\|[^|]*$",
        # Not ending in Fossil or Renewables (i.e., categories)
        drop_regex="^(?!.*(Fossil|Renewables|Losses)).+"
    )

    side_by_side_plot(
        df,
        dfhybrid,
        "Final Energy in PJ_yr",
        savepath=snakemake.output.final_energy,
        select_regex="Final Energy\|[^|]*$",
        drop_regex="^(?!.*(Electricity)).+"
    )

    side_by_side_plot(
        df,
        dfhybrid,
        "Detailed Final Energy in PJ_yr",
        savepath=snakemake.output.final_energy_detailed,
        select_regex="Final Energy\|[^|]*\|[^|]*$",
        rshift = 1.45,
        #drop_regex="^(?!.*(Electricity)).+"
    )

    side_by_side_plot(
        df,
        dfhybrid,
        "Capacity in GW",
        savepath=snakemake.output.capacity,
        select_regex="Capacity\|[^|]*$",
    )

    side_by_side_plot(
        df,
        dfhybrid,
        "Detailed Capacity in GW",
        savepath=snakemake.output.capacity_detailed,
        select_regex="Capacity\|[^|]*\|[^|]*$",
        drop_regex="^(?!.*(Reservoir|Converter)).+"
    )

    side_by_side_plot(
        df,
        dfhybrid,
        "Detailed Demand Emissions in Mt",
        savepath=snakemake.output.energy_demand_emissions,
        select_regex="Emissions\|CO2\|Energy\|Demand\|[^|]*$",
        stacked=False,
    )

    side_by_side_plot(
        df,
        dfhybrid,
        "Detailed Supply Emissions in Mt",
        savepath=snakemake.output.energy_supply_emissions,
        select_regex="Emissions\|CO2\|Energy\|Supply\|[^|]*$",
        stacked=False,
        drop_regex="^(?!.*(and)).+"
    )

    side_by_side_plot(
        df,
        dfhybrid,
        "Detailed Emissions in Mt",
        savepath=snakemake.output.co2_emissions,
        select_regex="Emissions\|CO2\|[^|]*$",
        stacked=False,
        #drop_regex="^(?!.*(and)).+"
    )

    within_plot(
        df, 
        dfremind, 
        title = "Price|Primary Energy", 
        savepath=snakemake.output.primary_energy_price,
        select_regex="Price\|Primary Energy\|[^|]*$"
    )
    
    within_plot(
        df[df.index.get_level_values("Variable").str.startswith("Price|Secondary Energy")], 
        dfremind, 
        title = "Price|Secondary Energy", 
        savepath=snakemake.output.secondary_energy_price,
    )

    within_plot(
        df[df.index.get_level_values("Variable").str.startswith("Price|Final Energy|Residential")], 
        dfremind, 
        title = "Price|Final Energy|Residential", 
        savepath=snakemake.output.final_energy_residential_price,
        #select_regex="Price\|Final Energy\|Residential\|[^|]*$"
    )

    within_plot(
        df[df.index.get_level_values("Variable").str.startswith("Price|Final Energy|Industry")], 
        dfremind, 
        title = "Price|Final Energy|Industry", 
        savepath=snakemake.output.final_energy_industry_price,
        #select_regex="Price\|Final Energy\|Industry\|[^|]*$"
    )

    within_plot(
        df[df.index.get_level_values("Variable").str.startswith("Price|Final Energy|Transportation")], 
        dfremind, 
        title = "Price|Final Energy|Transportation", 
        savepath=snakemake.output.final_energy_transportation_price,
        #select_regex="Price\|Final Energy\|Industry\|[^|]*$"
    )

    within_plot(
        df[df.index.get_level_values("Variable").str.startswith("Price|Final Energy|Residential and Commercial")], 
        dfremind, 
        title = "Price|Final Energy|Residential and Commercial", 
        savepath=snakemake.output.final_energy_residential_commercial_price,
        #select_regex="Price\|Final Energy\|Industry\|[^|]*$"
    )

    within_plot(
        df[df.index.get_level_values("Variable").str.startswith('Price')], 
        dfremind, 
        title = "All prices", 
        savepath=snakemake.output.all_prices,
    )
<|MERGE_RESOLUTION|>--- conflicted
+++ resolved
@@ -134,39 +134,29 @@
 
     model_df= pyam.read_iiasa(
         "ariadne_intern",
-<<<<<<< HEAD
-        model=["Hybrid", "REMIND-EU v1.1"],
-=======
+
         model="REMIND-EU v1.1",
->>>>>>> 83956d86
         scenario="8Gt_Bal_v3",
         region="Deutschland",
     ).timeseries()
 
-    dfhybrid = model_df.loc[
-        "REMIND-EU v1.1", "8Gt_Bal_v3", "Deutschland"
-    ][pd.to_numeric(df.keys())]
-    dfhybrid.index.names = df.index.names
-
-<<<<<<< HEAD
     dfremind = model_df.loc[
         "REMIND-EU v1.1", "8Gt_Bal_v3", "Deutschland"
     ][pd.to_numeric(df.keys())]
-    dfhybrid.index.names = df.index.names
-
-=======
-    idx = df.index.intersection(dfhybrid.index)
+    dfremind.index.names = df.index.names
+
+
+    idx = df.index.intersection(dfremind.index)
     print(
         "Dropping variables missing in `Hybrid`:", 
-        df.index.difference(dfhybrid.index),
+        df.index.difference(dfremind.index),
     )
     df = df.loc[idx]
-    dfhybrid = dfhybrid.loc[idx]
->>>>>>> 83956d86
-
-    side_by_side_plot(
-        df,
-        dfhybrid,
+    dfremind = dfremind.loc[idx]
+
+    side_by_side_plot(
+        df,
+        dfremind,
         "Primary Energy in PJ_yr",
         savepath=snakemake.output.primary_energy,
         select_regex="Primary Energy\|[^|]*$",
@@ -175,7 +165,7 @@
 
     side_by_side_plot(
         df,
-        dfhybrid,
+        dfremind,
         "Detailed Primary Energy in PJ_yr",
         savepath=snakemake.output.primary_energy_detailed,
         select_regex="Primary Energy\|[^|]*\|[^|]*$",
@@ -184,7 +174,7 @@
 
     side_by_side_plot(
         df,
-        dfhybrid,
+        dfremind,
         "Secondary Energy in PJ_yr",
         savepath=snakemake.output.secondary_energy,
         select_regex="Secondary Energy\|[^|]*$",
@@ -192,7 +182,7 @@
 
     side_by_side_plot(
         df,
-        dfhybrid,
+        dfremind,
         "Detailed Secondary Energy in PJ_yr",
         savepath=snakemake.output.secondary_energy_detailed,
         # Secondary Energy|Something|Something (exactly two pipes)
@@ -203,7 +193,7 @@
 
     side_by_side_plot(
         df,
-        dfhybrid,
+        dfremind,
         "Final Energy in PJ_yr",
         savepath=snakemake.output.final_energy,
         select_regex="Final Energy\|[^|]*$",
@@ -212,7 +202,7 @@
 
     side_by_side_plot(
         df,
-        dfhybrid,
+        dfremind,
         "Detailed Final Energy in PJ_yr",
         savepath=snakemake.output.final_energy_detailed,
         select_regex="Final Energy\|[^|]*\|[^|]*$",
@@ -222,7 +212,7 @@
 
     side_by_side_plot(
         df,
-        dfhybrid,
+        dfremind,
         "Capacity in GW",
         savepath=snakemake.output.capacity,
         select_regex="Capacity\|[^|]*$",
@@ -230,7 +220,7 @@
 
     side_by_side_plot(
         df,
-        dfhybrid,
+        dfremind,
         "Detailed Capacity in GW",
         savepath=snakemake.output.capacity_detailed,
         select_regex="Capacity\|[^|]*\|[^|]*$",
@@ -239,7 +229,7 @@
 
     side_by_side_plot(
         df,
-        dfhybrid,
+        dfremind,
         "Detailed Demand Emissions in Mt",
         savepath=snakemake.output.energy_demand_emissions,
         select_regex="Emissions\|CO2\|Energy\|Demand\|[^|]*$",
@@ -248,7 +238,7 @@
 
     side_by_side_plot(
         df,
-        dfhybrid,
+        dfremind,
         "Detailed Supply Emissions in Mt",
         savepath=snakemake.output.energy_supply_emissions,
         select_regex="Emissions\|CO2\|Energy\|Supply\|[^|]*$",
@@ -258,7 +248,7 @@
 
     side_by_side_plot(
         df,
-        dfhybrid,
+        dfremind,
         "Detailed Emissions in Mt",
         savepath=snakemake.output.co2_emissions,
         select_regex="Emissions\|CO2\|[^|]*$",
