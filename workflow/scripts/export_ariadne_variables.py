--- conflicted
+++ resolved
@@ -1466,12 +1466,8 @@
             'groupby': n.statistics.groupers.get_name_bus_and_carrier,
             'nice_names': False,
         }
-<<<<<<< HEAD
     h2_fossil_fraction = _get_h2_fossil_fraction(n)
-=======
-    h2_fossil_fraction = _get_h2_fossil_fraction(n, region, kwargs)
-    oil_fossil_fraction = _get_oil_fossil_fraction(n, region, kwargs)
->>>>>>> 0428eaa6
+    oil_fossil_fraction = _get_oil_fossil_fraction(n, region)
 
     if config["industry"]["ammonia"]:
         # MWh/a
@@ -1497,16 +1493,13 @@
     # write var
     var["Final Energy|Non-Energy Use|Gases"] = non_energy.methane + CH4_for_NH3
 
-<<<<<<< HEAD
     gas_fractions = _get_gas_fractions(n)
     for gas_type in gas_fractions.index:
         var[f"Final Energy|Non-Energy Use|Gases|{gas_type}"] = \
             var["Final Energy|Non-Energy Use|Gases"] * gas_fractions[gas_type]
 
     oil_fossil_fraction = _get_oil_fossil_fraction(n, region)
-=======
     var["Final Energy|Non-Energy Use|Liquids"] = non_energy.naphtha
->>>>>>> 0428eaa6
 
     var["Final Energy|Non-Energy Use|Liquids|Petroleum"] = non_energy.naphtha * oil_fossil_fraction
     var["Final Energy|Non-Energy Use|Liquids|Efuel"] = non_energy.naphtha * (1 - oil_fossil_fraction)
@@ -1519,11 +1512,7 @@
     var["Final Energy|Non-Energy Use|Hydrogen"] = (non_energy.hydrogen + H2_for_NH3)
 
     var["Final Energy|Non-Energy Use"] = \
-<<<<<<< HEAD
-        (non_energy_natural_gas + CH4_for_MeOH + CH4_for_NH3 + non_energy_naphtha + H2_for_NH3) * MWh2PJ
-=======
         non_energy.sum() + CH4_for_NH3 + H2_for_NH3
->>>>>>> 0428eaa6
 
     assert isclose(
         var["Final Energy|Non-Energy Use"],
@@ -1942,10 +1931,6 @@
             var["Final Energy|Gases"]
             * gas_fractions[gas_type]
         )
-    
-
-    var["Final Energy|Gases|Natural Gas"] = \
-        var["Final Energy|Gases"] * gas_fossil_fraction
     
 
     var["Final Energy|Liquids"] = (
@@ -3314,25 +3299,16 @@
 
     # Trade|Primary Energy|Coal|Volume
     # Trade|Primary Energy|Gas|Volume
-<<<<<<< HEAD
 
 
     gas_fractions = _get_gas_fractions(n)
-    var["Trade|Primary Energy|Gas|Volume"] = \
-        get_net_export_links(n, region, ["gas pipeline", "gas pipeline new"]) * gas_fractions["Natural Gas"]
-=======
-    kwargs = {
-        'groupby': n.statistics.groupers.get_name_bus_and_carrier,
-        'nice_names': False,
-    }
     exports_gas, imports_gas = get_export_import_links(n, region, ["gas pipeline", "gas pipeline new"])
     var["Trade|Primary Energy|Gas|Volume"] = \
-        ((exports_gas - imports_gas) * MWh2PJ) * _get_gas_fossil_fraction(n, region, kwargs)
+        ((exports_gas - imports_gas) * MWh2PJ) * gas_fractions["Natural Gas"]
     var["Trade|Primary Energy|Gas|Volume|Imports"] = \
-        imports_gas * MWh2PJ * _get_gas_fossil_fraction(n, region, kwargs)
+        imports_gas * MWh2PJ * gas_fractions["Natural Gas"]
     var["Trade|Primary Energy|Gas|Volume|Exports"] = \
-        exports_gas * MWh2PJ * _get_gas_fossil_fraction(n, region, kwargs)
->>>>>>> 0428eaa6
+        exports_gas * MWh2PJ * gas_fractions["Natural Gas"]
 
     # Trade|Primary Energy|Oil|Volume
 
@@ -3360,7 +3336,6 @@
 
     return var
 
-<<<<<<< HEAD
 def get_operational_and_capital_costs(year):
     ''''
     This function reads in the cost data from the costs.csv file and
@@ -3465,10 +3440,7 @@
     return var
 
 
-def get_ariadne_var(n, industry_demand, energy_totals, costs, region, year):
-=======
 def get_ariadne_var(n, industry_demand, energy_totals, sector_ratios, industry_production, costs, region, year):
->>>>>>> 0428eaa6
 
     var = pd.concat([
         get_capacities(n, region),
@@ -3479,13 +3451,8 @@
         #get_capacity_additions_nstat(n, region),
         get_production(region, year),
         get_primary_energy(n, region),
-<<<<<<< HEAD
         get_secondary_energy(n, region, industry_demand),
-        get_final_energy(n, region, industry_demand, energy_totals, year),
-=======
-        get_secondary_energy(n, region),
         get_final_energy(n, region, industry_demand, energy_totals, sector_ratios, industry_production),
->>>>>>> 0428eaa6
         get_prices(n,region), 
         get_emissions(n, region, energy_totals),
         get_grid_investments(
