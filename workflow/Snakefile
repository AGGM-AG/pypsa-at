--- conflicted
+++ resolved
@@ -182,7 +182,6 @@
     script:
         "scripts/modify_existing_heating.py"
 
-<<<<<<< HEAD
 
 rule retrieve_mastr:
     input:
@@ -218,8 +217,6 @@
         **rules.add_existing_baseyear.input,
         custom_powerplants=resources("german_chp.csv"),
 
-=======
->>>>>>> 73b66474
 use rule build_existing_heating_distribution from pypsaeur with:
     input:
         **{k: v for k, v in rules.build_existing_heating_distribution.input.items() if k != "existing_heating"},
