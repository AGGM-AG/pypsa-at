--- conflicted
+++ resolved
@@ -247,16 +247,11 @@
         ),
         gebco=ancient(
             lambda w: (
-<<<<<<< HEAD
-                "data/bundle/GEBCO_2014_2D.nc"
+                "data/bundle/gebco/GEBCO_2014_2D.nc"
                 if (
                     config_provider("renewable", w.technology)(w).get("max_depth")
                     or config_provider("renewable", w.technology)(w).get("min_depth")
                 )
-=======
-                "data/bundle/gebco/GEBCO_2014_2D.nc"
-                if config_provider("renewable", w.technology)(w).get("max_depth")
->>>>>>> fa7e1d0b
                 else []
             )
         ),
