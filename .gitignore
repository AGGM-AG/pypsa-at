# SPDX-FileCopyrightText: Contributors to PyPSA-Eur <https://github.com/pypsa/pypsa-eur>
#
# SPDX-License-Identifier: CC0-1.0

master

.snakemake*
.ipynb_checkpoints
__pycache__
*dconf
gurobi.log
.vscode
*.orig
.idea

/bak
/resources
/resources*
/results
/networks
/benchmarks
/logs
/notebooks
/data
/cutouts
/tmp
doc/_build

/scripts/old
/scripts/create_scenarios.py
/config/create_scenarios.py

config/scenarios.yaml
config/scenarios.automated.yaml

dconf
/data/links_p_nom.csv
/data/*totals.csv
/data/biomass*
/data/bundle/emobility/
/data/bundle/eea*
/data/bundle/jrc*
/data/heating/
/data/bundle/eurostat*
/data/odyssee/
/data/transport_data.csv
/data/.nfs*
/data/retro/*
/data/bundle/nuts*
data/gas_network/scigrid-gas/
data/costs_*.csv

dask-worker-space/
publications.jrc.ec.europa.eu/
d1gam3xoknrgr2.cloudfront.net/

*.org

*.nc

*~

*.pyc

*.xlsx

*.xls

*.geojson

*.ipynb

merger-todos.md

*.html

# DE model specific
cidportal.jrc.ec.europa.eu
zenodo.org
globalenergymonitor.org/wp-content/uploads/2023/07/Europe-Gas-Tracker-2023-03-v3.xlsx
fnb-gas.de
raw.githubusercontent.com
cutouts


# custom local files
local
# private dev folder
dev/*

<<<<<<< HEAD
#folder quick marimo evals
.marimo/JM_marimo_bs

# pixi environments
.pixi
*.egg-info
pixi.bak.*
=======
# ai coding tools
CLAUDE.md
.claude/
.github/copilot-instructions.md
>>>>>>> fe20beff
<|MERGE_RESOLUTION|>--- conflicted
+++ resolved
@@ -88,17 +88,14 @@
 # private dev folder
 dev/*
 
-<<<<<<< HEAD
+# ai coding tools
+CLAUDE.md
+.claude/
+.github/copilot-instructions.md
 #folder quick marimo evals
 .marimo/JM_marimo_bs
 
 # pixi environments
 .pixi
 *.egg-info
-pixi.bak.*
-=======
-# ai coding tools
-CLAUDE.md
-.claude/
-.github/copilot-instructions.md
->>>>>>> fe20beff
+pixi.bak.*