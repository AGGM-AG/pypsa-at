--- conflicted
+++ resolved
@@ -344,15 +344,9 @@
         energy_totals_name='resources/energy_totals.csv',
         co2_totals_name='resources/co2_totals.csv',
         transport_name='resources/transport_data.csv',
-<<<<<<< HEAD
         traffic_data_KFZ = "data/emobility/KFZ__count",
         traffic_data_Pkw = "data/emobility/Pkw__count",
         biomass_potentials='resources/biomass_potentials_s{simpl}_{clusters}.csv',
-=======
-        traffic_data_KFZ="data/emobility/KFZ__count",
-        traffic_data_Pkw="data/emobility/Pkw__count",
-        biomass_potentials='resources/biomass_potentials.csv',
->>>>>>> 7d0ff39b
         heat_profile="data/heat_load_profile_BDEW.csv",
         costs=CDIR + "costs_{planning_horizons}.csv",
         profile_offwind_ac=pypsaeur("resources/profile_offwind-ac.nc"),
