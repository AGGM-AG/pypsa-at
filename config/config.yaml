--- conflicted
+++ resolved
@@ -5,9 +5,9 @@
 # docs in https://pypsa-eur.readthedocs.io/en/latest/configuration.html#run
 run:
   prefix: 20250130-morefinalfixes
-  name: testrun
+  name:
   # - CurrentPolicies
-  # - KN2045_Bal_v4
+  - KN2045_Bal_v4
   # - KN2045_Elec_v4
   # - KN2045_H2_v4
   # - KN2045plus_EasyRide
@@ -17,7 +17,7 @@
   # - KN2045_Bal_LowDemand
   # - KN2045_Bal_HighDemand
   scenarios:
-    enable: false
+    enable: true
     manual_file: config/scenarios.manual.yaml
     file: config/scenarios.automated.yaml
   shared_resources:
@@ -64,11 +64,7 @@
   - vopt
   clusters:
 #  - adm todo: use administrative clustering
-<<<<<<< HEAD
-  - 27 # current options: 27, 49
-=======
   - 61 # current options: 27, 49
->>>>>>> a02e30b3
   opts:
   - ''
   sector_opts:
@@ -89,13 +85,8 @@
 
 # docs in https://pypsa-eur.readthedocs.io/en/latest/configuration.html#countries
 # Germany plus 12 "Stromnachbarn"
-<<<<<<< HEAD
-countries: ['AT', 'BE', 'CH', 'CZ', 'DE', 'DK', 'FR', 'GB', 'LU', 'NL', 'NO', 'PL', 'SE', 'ES', 'IT']
-#countries: ['AL', 'AT', 'BA', 'BE', 'BG', 'CH', 'CZ', 'DE', 'DK', 'EE', 'ES', 'FI', 'FR', 'GB', 'GR', 'HR', 'HU', 'IE', 'IT', 'LT', 'LU', 'LV', 'ME', 'MK', 'NL', 'NO', 'PL', 'PT', 'RO', 'RS', 'SE', 'SI', 'SK', 'XK']
-=======
 # countries: ['AT', 'BE', 'CH', 'CZ', 'DE', 'DK', 'FR', 'GB', 'LU', 'NL', 'NO', 'PL', 'SE', 'ES', 'IT']
 countries: ['AL', 'AT', 'BA', 'BE', 'BG', 'CH', 'CZ', 'DE', 'DK', 'EE', 'ES', 'FI', 'FR', 'GB', 'GR', 'HR', 'HU', 'IE', 'IT', 'LT', 'LU', 'LV', 'ME', 'MK', 'NL', 'NO', 'PL', 'PT', 'RO', 'RS', 'SE', 'SI', 'SK', 'XK']
->>>>>>> a02e30b3
 
 # docs in https://pypsa-eur.readthedocs.io/en/latest/configuration.html#snapshots
 snapshots:
@@ -290,7 +281,7 @@
     "SK": 0.0163
     "XK": 0.0163
   temporal:
-    resolution_sector: 24H
+    resolution_sector: 365H
 
 # docs in https://pypsa-eur.readthedocs.io/en/latest/configuration.html#co2-budget
 co2_budget:
@@ -487,19 +478,11 @@
 
 # docs in https://pypsa-eur.readthedocs.io/en/latest/configuration.html#solving
 solving:
-<<<<<<< HEAD
-  runtime: 12h
-  mem_mb: 400000 #30000 is OK for 22 nodes, 365H; 140000 for 22 nodes 3H; 400000 for 44 nodes 3H
-  model_kwargs:
-    solver_dir: "/mnt/storage/tmp"
-  keep_files: false
-=======
   runtime: 24h
   mem_mb: 400000 #30000 is OK for 22 nodes, 365H; 140000 for 22 nodes 3H; 400000 for 44 nodes 3H
   model_kwargs:
     solver_dir: "/mnt/storage/tmp"
   keep_files: true
->>>>>>> a02e30b3
   options:
     assign_all_duals: true
     load_shedding: false
@@ -685,8 +668,6 @@
         2035: 25
         2040: 30
         2045: 35
-<<<<<<< HEAD
-=======
     # currently only DE is supported in additional_functionality.py
 #    co2_budget_national:
 #      2040:
@@ -695,24 +676,11 @@
 #        AT: 0
 #      2050:
 #        AT: 0
->>>>>>> a02e30b3
   solver:
     name: xpress
     options: xpress-default
   solver_options:
     xpress-default:
-<<<<<<< HEAD
-      THREADS: 16
-      CROSSOVER: 0  # no crossover
-      FEASTOL: 0.00001
-#      HEURTHREADS: -1  # chose, defaults to 0
-      LPFLAGS: 4  # barrier method
-  # solver_options:
-  #   gurobi-default:
-  #     NumericFocus: 1
-  #     FeasibilityTol: 1.e-4
-  #     BarHomogeneous: 1
-=======
       THREADS: 8
       LPFLAGS: 4  # barrier method
       CROSSOVER: 0  # no crossover
@@ -723,7 +691,6 @@
       # larger tolerances will gain speed at the cost of stability
 #      FEASTOL: 0.0001
 #      MIPTOL: 0.0005
->>>>>>> a02e30b3
 
 plotting:
   tech_colors:
