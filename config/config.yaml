--- conflicted
+++ resolved
@@ -6,13 +6,8 @@
 run:
   name:
   - KN2045_Bal_v4
-<<<<<<< HEAD
-  # - KN2045_Elec_v4
-  # - KN2045_H2_v4
-=======
   - KN2045_Elec_v4
   - KN2045_H2_v4
->>>>>>> 92aa8bc0
   # - KN2045plus_EasyRide
   # - KN2045plus_LowDemand
   # - KN2045minus_WorstCase
