# SPDX-FileCopyrightText: : 2017-2023 The PyPSA-Eur Authors
#
# SPDX-License-Identifier: CC0-1.0

# docs in https://pypsa-eur.readthedocs.io/en/latest/configuration.html#run
run:
<<<<<<< HEAD
  name: "240214-365H-test_nuclear"
=======
  name: "240214-365H-fixindustry"
>>>>>>> 107d8b93
  scenarios:
    enable: true
  shared_resources: true #stops recalculating
  disable_progressbar: true


iiasa_database:
  db_name: ariadne_intern
  model_name: Hybrid
  scenario: 8Gt_EnSec
  region: Deutschland


# docs in https://pypsa-eur.readthedocs.io/en/latest/configuration.html#foresight
foresight: myopic

# docs in https://pypsa-eur.readthedocs.io/en/latest/configuration.html#scenario
# Wildcard docs in https://pypsa-eur.readthedocs.io/en/latest/wildcards.html
scenario:
  simpl:
  - ''
  ll:
  - v1.2
  clusters:
  - 22
  opts:
  - ''
  sector_opts:
    - 365H-T-H-B-I-A
  planning_horizons:
  - 2020
  - 2030
  - 2040
  - 2050

# docs in https://pypsa-eur.readthedocs.io/en/latest/configuration.html#countries
# Germany plus 12 "Stromnachbarn"
countries: ['AT', 'BE', 'CH', 'CZ', 'DE', 'DK', 'FR', 'GB', 'LU', 'NL', 'NO', 'PL', 'SE']

# docs in https://pypsa-eur.readthedocs.io/en/latest/configuration.html#enable
enable:
  retrieve: false # set to false once initial data is retrieved
  retrieve_cutout: false # set to false once initial data is retrieved
clustering:
  focus_weights:
  # 22 nodes: 8 for Germany, 2 each for Denmark and UK, 1 per each of other 10 "Stromnachbarn"
    'DE': 0.3636 # 8/22
    'AT': 0.0455 # 1/22
    'BE': 0.0455
    'CH': 0.0455
    'CZ': 0.0455
    'DK': 0.0909 # 2/22
    'FR': 0.0454
    'GB': 0.0909 # 2/22
    'LU': 0.0454
    'NL': 0.0454
    'NO': 0.0454
    'PL': 0.0454
    'SE': 0.0454

# docs in https://pypsa-eur.readthedocs.io/en/latest/configuration.html#co2-budget
co2_budget:
  2020: 0.800 # 20% reduction by 2020
  2025: 0.600
  2030: 0.450 # 55% reduction by 2030 (Ff55)
  2035: 0.250
  2040: 0.100 # goal to be set next year
  2045: 0.050
  2050: 0.000 # climate-neutral by 2050

# calculated in workflow/scripts/_compute_co2_targets_DE.py; are
# relative to the DE emissions in 1990 *including bunkers*; also
# account for non-CO2 GHG and allow extra room for international
# bunkers which are excluded from the national targets
co2_budget_national:
  2020:
    DE: 0.728
  2025:
    DE: 0.571
  2030:
    DE: 0.396
  2035:
    DE: 0.258
  2040:
    DE: 0.118
  2045:
    DE: -0.028
  2050:
    DE: -0.024

limits_min:
  Generator:
    onwind:
      DE:
        2020: 50
        2030: 100
        2040: 160
        2050: 200
    offwind:
      DE:
        2020: 1
        2030: 20
        2040: 25
        2050: 25
    solar:
      DE:
        2020: 50
        2030: 215
        2040: 300
        2050: 400
  Link:
    H2 Electrolysis:
      DE:
        2020: 0
        2030: 10
        2040: 50
        2050: 80

h2_import_max:
  DE:
    2020: 0
    2030: 20
    2040: 100
    2050: 200

wasserstoff_kernnetz:
  enable: true
  reload_locations: false
  divide_pipes: true
  pipes_segment_length: 10

new_decentral_fossil_boiler_ban:
  DE: 2029

coal_generation_ban:
  DE: 2038

nuclear_generation_ban:
  DE: 2022


# docs in https://pypsa-eur.readthedocs.io/en/latest/configuration.html#sector
sector:
  district_heating:
    potential: 0.4
    progress:
      2020: 0.0
      2030: 0.3
      2040: 0.6
      2050: 1.0
  co2_budget_national: true
  co2_spatial: true
  biomass_spatial: true
  #TBD what to include in config
  #relax so no infeasibility in 2050 with no land transport demand
  min_part_load_fischer_tropsch: 0.
  regional_methanol_demand: true  #set to true if regional CO2 constraints needed
  regional_oil_demand: true  #set to true if regional CO2 constraints needed
  regional_coal_demand: true  #set to true if regional CO2 constraints needed
  gas_network: true
  biogas_upgrading_cc: true
  cluster_heat_buses: true
  # this needs to be taken from ariadne database
  reduce_space_heat_exogenously_factor:
    2020: 0.0
    2025: 0.05
    2030: 0.10
    2035: 0.16
    2040: 0.22
    2045: 0.25
    2050: 0.35

# docs in https://pypsa-eur.readthedocs.io/en/latest/configuration.html#industry
industry:
  St_primary_fraction:
    2020: 0.6
    2025: 0.55
    2030: 0.5
    2035: 0.45
    2040: 0.4
    2045: 0.35
    2050: 0.3
#HVC primary/recycling based on values used in Neumann et al https://doi.org/10.1016/j.joule.2023.06.016, linearly interpolated between 2020 and 2050
#2020 recycling rates based on Agora https://static.agora-energiewende.de/fileadmin/Projekte/2021/2021_02_EU_CEAP/A-EW_254_Mobilising-circular-economy_study_WEB.pdf
#fractions refer to the total primary HVC production in 2020
#assumes 6.7 Mtplastics produced from recycling in 2020
  HVC_primary_fraction:
    2020: 1.0
    2025: 0.9
    2030: 0.8
    2035: 0.7
    2040: 0.6
    2045: 0.5
    2050: 0.4
  HVC_mechanical_recycling_fraction:
    2020: 0.12
    2025: 0.15
    2030: 0.18
    2035: 0.21
    2040: 0.24
    2045: 0.27
    2050: 0.30
  HVC_chemical_recycling_fraction:
    2020: 0.0
    2025: 0.0
    2030: 0.04
    2035: 0.08
    2040: 0.12
    2045: 0.16
    2050: 0.20


# docs in https://pypsa-eur.readthedocs.io/en/latest/configuration.html#solving
solving:
  walltime: "12:00:00"
  mem: 140000 #30000 is OK for 22 nodes, 365H; 140000 for 22 nodes 3H; 400000 for 44 nodes 3H
  options:
    load_shedding: false

plotting:
  tech_colors:
    load: "#111100"
    H2 pipeline (Kernnetz): '#6b3161'

# overwrite in config.default.yaml
powerplants_filter: (DateOut >= 2019 or DateOut != DateOut)

pypsa_eur:
  Bus:
  - AC
  Link:
  - DC
  Generator:
  - onwind
  - offwind-ac
  - offwind-dc
  - solar
  - ror
  StorageUnit:
  - PHS
  - hydro
  Store: []<|MERGE_RESOLUTION|>--- conflicted
+++ resolved
@@ -4,11 +4,7 @@
 
 # docs in https://pypsa-eur.readthedocs.io/en/latest/configuration.html#run
 run:
-<<<<<<< HEAD
-  name: "240214-365H-test_nuclear"
-=======
-  name: "240214-365H-fixindustry"
->>>>>>> 107d8b93
+  name: "240215-365H-fixnuclearlinks"
   scenarios:
     enable: true
   shared_resources: true #stops recalculating
