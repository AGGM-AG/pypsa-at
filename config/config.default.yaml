--- conflicted
+++ resolved
@@ -84,11 +84,7 @@
 electricity:
   voltages: [220., 300., 330., 380., 400., 500., 750.]
   base_network: osm-prebuilt
-<<<<<<< HEAD
-  osm-prebuilt-version: 0.5
-=======
   osm-prebuilt-version: 0.6
->>>>>>> fd9458de
   gaslimit_enable: false
   gaslimit: false
   co2limit_enable: false
@@ -508,13 +504,8 @@
   ICE_upper_degree_factor: 1.6
   EV_lower_degree_factor: 0.98
   EV_upper_degree_factor: 0.63
-<<<<<<< HEAD
   bev_dsm: 2030
-  bev_availability: 0.5
-=======
-  bev_dsm: true
   bev_dsm_availability: 0.5
->>>>>>> fd9458de
   bev_energy: 0.05
   bev_charge_efficiency: 0.9
   bev_charge_rate: 0.011
@@ -861,13 +852,7 @@
     lifetime: 25
     "CO2 intensity": 0
     "discount rate": 0.07
-<<<<<<< HEAD
-  # Marginal and capital costs, as well as investments can be overwritten
-  # capital_cost:
-  #   onwind: 500
-=======
   overwrites: {}
->>>>>>> fd9458de
   marginal_cost:
     solar: 0.01
     onwind: 0.015
