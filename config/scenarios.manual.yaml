--- conflicted
+++ resolved
@@ -65,13 +65,8 @@
     delay_years: 1
 
 
-<<<<<<< HEAD
-
-KN2045_Bal_v4:
-=======
 KN2045_Mix:
 # Default scenario, defined in pypsa.de.yaml
->>>>>>> 926239b9
 # Ausgewogener Mix an Technologien zur Dekarbonisierung der Sektoren
 # Breites Energieträgerportfolio in der Endenergie (Strom, Wasserstoff, synthetische Kraftstoffe)
 # Ausbau der erneuerbare Stromerzeugung erreicht politisch gesetzte Ziele
@@ -202,45 +197,16 @@
     steam_hydrogen_fraction: 0.5
     steam_electricity_fraction: 0.1
 
-<<<<<<< HEAD
-KN2045plus_EasyRide:
-# Endenergienachfrage ist geringer im Vergleich zu Szenarien 1-3
-# Hochlauf klimafreundlicher/effizienter Technologien schneller und günstiger
-# evtl. früheres Verbrennerverbot, schärferes Heizungsgesetz
-# EE weiterhin auskömmlich nur werden die Ausbauziele evtl. nicht voll ausgeschöpft
-# Verlagerung der energieintensiven Grundstoffindustrie
-  iiasa_database:
-    reference_scenario: KN2045plus_EasyRide # TODO: wait for database
-    fallback_reference_scenario: KN2045_Bal_v4
-  co2_budget_DE_source: KSG
-
-  costs:
-    horizon: "optimist"
-    NEP: 2023
-    transmission: "overhead" # either overhead line ("overhead") or underground cable ("underground")
-  solving:
-    constraints:
-      # boundary condition of maximum volumes
-      limits_volume_max: # following the Bal scenario
-        h2_import:
-          DE:
-            2020: 0
-            2025: 5
-            2030: 15
-            2035: 115
-            2040: 220
-            2045: 325
-            2050: 325
-      limits_capacity_min:
-        Link:
-          H2 Electrolysis:
-            DE:
-              2030: 5
-
-  industry:
-    steam_biomass_fraction: 0.4
-    steam_hydrogen_fraction: 0.3
-    steam_electricity_fraction: 0.3
+KN2045_NFniedrig:
+# Ausgewogener Mix an Technologien zur Dekarbonisierung der Sektoren
+# Breites Energieträgerportfolio in der Endenergie (Strom, Wasserstoff, synthetische Kraftstoffe)
+# Ausbau der erneuerbare Stromerzeugung erreicht politisch gesetzte Ziele
+# Importe erneuerbar erzeugter Energien auf mittlerem Niveau
+# dient als Referenzszenario in der Familie der Ariadne-Szenarien
+
+  iiasa_database:
+    reference_scenario: KN2045_NFniedrig
+
   sector:
     reduce_space_heat_exogenously_factor:
       2020: 0.0
@@ -251,285 +217,6 @@
       2045: 0.43
       2050: 0.50
 
-KN2045plus_LowDemand:
-# Im Vergleich zu Easy Ride eher knappe EE Erzeugung
-# innerhalb Deutschlands und knappe Importe EE möglich
-  iiasa_database:
-    reference_scenario: KN2045plus_LowDemand # TODO: wait for database
-    fallback_reference_scenario: KN2045_Bal_v4
-  co2_budget_DE_source: KSG
-
-  costs:
-    horizon: "optimist"
-    NEP: 2023
-    transmission: "overhead" # either overhead line ("overhead") or underground cable ("underground")
-  solving:
-    constraints:
-      # boundary condition of maximum volumes
-      limits_volume_max: # Half of the Bal scenario
-        # constrain electricity import in TWh
-        electricity_import:
-          DE:
-            2020: -20
-            2025: 0
-            2030: 0
-            2035: 20
-            2040: 40
-            2045: 62.5
-            2050: 62.5
-        electrolysis:
-          DE:
-            2020: 0
-            2025: 2.5
-            2030: 22.5
-            2035: 65
-            2040: 107.5
-            2045: 150
-            2050: 150
-        h2_derivate_import:
-          DE:
-            2020: 0
-            2025: 0
-            2030: 5
-            2035: 52.5
-            2040: 100
-            2045: 150
-            2050: 150
-        h2_import:
-          DE:
-            2020: 0
-            2025: 2.5
-            2030: 7.5
-            2035: 57.5
-            2040: 110
-            2045: 162.5
-            2050: 162.5
-      limits_capacity_min:
-        Link:
-          H2 Electrolysis:
-            DE:
-              2030: 5
-
-  industry:
-    steam_biomass_fraction: 0.4
-    steam_hydrogen_fraction: 0.3
-    steam_electricity_fraction: 0.3
-  sector:
-    reduce_space_heat_exogenously_factor:
-      2020: 0.0
-      2025: 0.08
-      2030: 0.16
-      2035: 0.25
-      2040: 0.34
-      2045: 0.43
-      2050: 0.50
-
-KN2045minus_WorstCase:
-# Nachfrage nach Endenergie ist höher als in den Szenarien 1-3
-# schlechtere Akzeptanz in der Bevölkerung, Verzögerungen im Infrastrukturausbau,
-# geringere Preissenkung für Technologien
-# Verfehlen der Reduktionsziele in 2030 und 2045
-# eher knapper Ausbau EE und EE Importe
-  iiasa_database:
-    reference_scenario: KN2045minus_WorstCase
-    fallback_reference_scenario: CurrentPolicies
-
-  co2_budget_DE_source: UBA
-
-  co2_budget:
-    2020: 0.720 # average emissions of 2019 to 2021 relative to 1990, excl LULUCF, EEA data, European Environment Agency. (2023a). Annual European Union greenhouse gas inventory 1990–2021 and inventory report 2023 - CRF Table. https://unfccc.int/documents/627830
-    2025: 0.675 # With existing measures (WEM) projection, CO2 excl LULUCF, European Environment Agency. (2023e). Member States’ greenhouse gas (GHG) emission projections 2023. https://www.eea.europa.eu/en/datahub/datahubitem-view/4b8d94a4-aed7-4e67-a54c-0623a50f48e8
-    2030: 0.569
-    2035: 0.502
-    2040: 0.452
-    2045: 0.431
-    2050: 0.419
-
-  costs:
-    horizon: "pessimist"
-    NEP: 2023
-    transmission: "underground" # either overhead line ("overhead") or underground cable ("underground")
-  solving:
-    constraints:
-      # boundary condition of maximum volumes
-      limits_volume_max: # Half of the Bal scenario
-        # constrain electricity import in TWh
-        electricity_import:
-          DE:
-            2020: -20
-            2025: 0
-            2030: 0
-            2035: 20
-            2040: 40
-            2045: 62.5
-            2050: 62.5
-        electrolysis:
-          DE:
-            2020: 0
-            2025: 2.5
-            2030: 22.5
-            2035: 65
-            2040: 107.5
-            2045: 150
-            2050: 150
-        h2_derivate_import:
-          DE:
-            2020: 0
-            2025: 0
-            2030: 5
-            2035: 52.5
-            2040: 100
-            2045: 150
-            2050: 150
-        h2_import:
-          DE:
-            2020: 0
-            2025: 2.5
-            2030: 7.5
-            2035: 57.5
-            2040: 110
-            2045: 162.5
-            2050: 162.5
-      limits_capacity_min:
-        Generator:
-          onwind:
-            DE:
-              2030: 86.5   # 75 % Wind-an-Land Law
-          offwind:
-            DE:
-              2030: 17.3   # 75 % Wind-auf-See Law
-              2035: 29.3
-          solar:
-            DE:
-              2030: 161.25   # 75 % PV strategy
-        Link:
-          H2 Electrolysis:
-            DE:
-              2030: 5
-      limits_capacity_max:
-        Generator:
-          offwind:
-            DE:
-              2020: 7.8
-              2025: 11.3
-              2030: 17.3 # 12 less than NEP, because of 1 year delay
-              2035: 40 # 29.3 + half of extra projects
-          onwind:
-            DE:
-              2030: 94.5 # uba Projektionsbericht
-          solar:
-            DE:
-              2030: 215 # uba Projektionsbericht
-  industry:
-    steam_biomass_fraction: 0.4
-    steam_hydrogen_fraction: 0.3
-    steam_electricity_fraction: 0.3
-
-  sector:
-    district_heating:
-      potential: 0.1
-    reduce_space_heat_exogenously_factor:
-      2020: 0.0
-      2025: 0.06
-      2030: 0.12
-      2035: 0.18
-      2040: 0.24
-      2045: 0.29
-      2050: 0.33
-  offshore_nep_force:
-    cutin_year: 2025
-    cutout_year: 2035 # Hackily reduced to 2030 if delay_years: 1
-    delay_years: 1
-
-KN2045minus_SupplyFocus:
-# Nachfrage genau so hoch wie in Szenario WorstCase
-# Ausbau EE und EE Importe jetzt aber auskömmlich
-  iiasa_database:
-    reference_scenario: KN2045minus_SupplyFocus
-    fallback_reference_scenario: CurrentPolicies
-
-  costs:
-    horizon: "pessimist"
-    NEP: 2023
-    transmission: "underground" # either overhead line ("overhead") or underground cable ("underground")
-  co2_budget_DE_source: UBA
-
-  co2_budget:
-    2020: 0.720 # average emissions of 2019 to 2021 relative to 1990, excl LULUCF, EEA data, European Environment Agency. (2023a). Annual European Union greenhouse gas inventory 1990–2021 and inventory report 2023 - CRF Table. https://unfccc.int/documents/627830
-    2025: 0.675 # With existing measures (WEM) projection, CO2 excl LULUCF, European Environment Agency. (2023e). Member States’ greenhouse gas (GHG) emission projections 2023. https://www.eea.europa.eu/en/datahub/datahubitem-view/4b8d94a4-aed7-4e67-a54c-0623a50f48e8
-    2030: 0.569
-    2035: 0.502
-    2040: 0.452
-    2045: 0.431
-    2050: 0.419
-  solving:
-    constraints:
-      # boundary condition of maximum volumes
-      limits_volume_max: # following the Bal scenario
-        h2_import:
-          DE:
-            2020: 0
-            2025: 5
-            2030: 15
-            2035: 115
-            2040: 220
-            2045: 325
-            2050: 325
-      limits_capacity_min:
-        Generator:
-          onwind:
-            DE:
-              2030: 115 # Wind-an-Land Law
-          solar:
-            DE:
-              2025: 101
-              2030: 215 # PV strategy
-        Link:
-          H2 Electrolysis:
-            DE:
-              2030: 5
-      limits_capacity_max:
-        Generator:
-          solar:
-            DE:
-              2030: 215 # uba Projektionsbericht
-  industry:
-    steam_biomass_fraction: 0.4
-    steam_hydrogen_fraction: 0.3
-    steam_electricity_fraction: 0.3
-  sector:
-    reduce_space_heat_exogenously_factor:
-      2020: 0.0
-      2025: 0.06
-      2030: 0.12
-      2035: 0.18
-      2040: 0.24
-      2045: 0.29
-      2050: 0.33
-
-KN2045_Bal_LowDemand:
-=======
-KN2045_NFniedrig:
->>>>>>> 926239b9
-# Ausgewogener Mix an Technologien zur Dekarbonisierung der Sektoren
-# Breites Energieträgerportfolio in der Endenergie (Strom, Wasserstoff, synthetische Kraftstoffe)
-# Ausbau der erneuerbare Stromerzeugung erreicht politisch gesetzte Ziele
-# Importe erneuerbar erzeugter Energien auf mittlerem Niveau
-# dient als Referenzszenario in der Familie der Ariadne-Szenarien
-
-  iiasa_database:
-    reference_scenario: KN2045_NFniedrig
-
-  sector:
-    reduce_space_heat_exogenously_factor:
-      2020: 0.0
-      2025: 0.08
-      2030: 0.16
-      2035: 0.25
-      2040: 0.34
-      2045: 0.43
-      2050: 0.50
-
 KN2045_NFhoch:
 # Ausgewogener Mix an Technologien zur Dekarbonisierung der Sektoren
 # Breites Energieträgerportfolio in der Endenergie (Strom, Wasserstoff, synthetische Kraftstoffe)
