# -*- coding: utf-8 -*-
# SPDX-FileCopyrightText: Contributors to PyPSA-Eur <https://github.com/pypsa/pypsa-eur>
#
# SPDX-License-Identifier: MIT
"""
Build time series for air and soil temperatures per clustered model region.

Uses ``atlite.Cutout.temperature`` and ``atlite.Cutout.soil_temperature compute temperature ambient air and soil temperature for the respective cutout. The rule is executed in ``build_sector.smk``.


.. seealso::
    `Atlite.Cutout.temperature <https://atlite.readthedocs.io/en/master/ref_api.html#module-atlite.convert>`_
    `Atlite.Cutout.soil_temperature <https://atlite.readthedocs.io/en/master/ref_api.html#module-atlite.convert>`_

"""

import logging

import geopandas as gpd
import numpy as np
import xarray as xr
from dask.distributed import Client, LocalCluster

<<<<<<< HEAD
from scripts._helpers import configure_logging, get_snapshots, set_scenario_config
=======
from scripts._helpers import (
    configure_logging,
    get_snapshots,
    load_cutout,
    set_scenario_config,
)
>>>>>>> 301ddb9c

logger = logging.getLogger(__name__)

if __name__ == "__main__":
    if "snakemake" not in globals():
        from scripts._helpers import mock_snakemake

        snakemake = mock_snakemake(
            "build_temperature_profiles",
            clusters=48,
        )
    configure_logging(snakemake)
    set_scenario_config(snakemake)

    nprocesses = int(snakemake.threads)
    cluster = LocalCluster(n_workers=nprocesses, threads_per_worker=1)
    client = Client(cluster, asynchronous=True)

    time = get_snapshots(snakemake.params.snapshots, snakemake.params.drop_leap_day)

    cutout = load_cutout(snakemake.input.cutout, time=time)

    clustered_regions = (
        gpd.read_file(snakemake.input.regions_onshore).set_index("name").buffer(0)
    )

    I = cutout.indicatormatrix(clustered_regions)  # noqa: E741

    pop_layout = xr.open_dataarray(snakemake.input.pop_layout)

    stacked_pop = pop_layout.stack(spatial=("y", "x"))
    M = I.T.dot(np.diag(I.dot(stacked_pop)))

    nonzero_sum = M.sum(axis=0, keepdims=True)
    nonzero_sum[nonzero_sum == 0.0] = 1.0
    M_tilde = M / nonzero_sum

    temp_air = cutout.temperature(
        matrix=M_tilde.T,
        index=clustered_regions.index,
        dask_kwargs=dict(scheduler=client),
        show_progress=False,
    )

    temp_air.to_netcdf(snakemake.output.temp_air)

    temp_soil = cutout.soil_temperature(
        matrix=M_tilde.T,
        index=clustered_regions.index,
        dask_kwargs=dict(scheduler=client),
        show_progress=False,
    )

    temp_soil.to_netcdf(snakemake.output.temp_soil)<|MERGE_RESOLUTION|>--- conflicted
+++ resolved
@@ -1,4 +1,3 @@
-# -*- coding: utf-8 -*-
 # SPDX-FileCopyrightText: Contributors to PyPSA-Eur <https://github.com/pypsa/pypsa-eur>
 #
 # SPDX-License-Identifier: MIT
@@ -21,16 +20,12 @@
 import xarray as xr
 from dask.distributed import Client, LocalCluster
 
-<<<<<<< HEAD
-from scripts._helpers import configure_logging, get_snapshots, set_scenario_config
-=======
 from scripts._helpers import (
     configure_logging,
     get_snapshots,
     load_cutout,
     set_scenario_config,
 )
->>>>>>> 301ddb9c
 
 logger = logging.getLogger(__name__)
 
