# SPDX-FileCopyrightText: Contributors to PyPSA-Eur <https://github.com/pypsa/pypsa-eur>
#
# SPDX-License-Identifier: MIT
"""
Distribute country-level energy demands by population.
"""

import logging

import pandas as pd
<<<<<<< HEAD

from scripts._helpers import configure_logging, set_scenario_config
=======
from _helpers import configure_logging, get_snapshots, set_scenario_config

idx = pd.IndexSlice
>>>>>>> 934d41cb

logger = logging.getLogger(__name__)

if __name__ == "__main__":
    if "snakemake" not in globals():
        from scripts._helpers import mock_snakemake

        snakemake = mock_snakemake(
            "build_population_weighted_energy_totals",
            kind="heat",
            clusters=60,
        )
    configure_logging(snakemake)
    set_scenario_config(snakemake)

    config = snakemake.config["energy"]

    if snakemake.wildcards.kind == "heat":
        snapshots = get_snapshots(
            snakemake.params.snapshots, snakemake.params.drop_leap_day
        )
        data_years = snapshots.year.unique()
    else:
        data_years = int(config["energy_totals_year"])

    pop_layout = pd.read_csv(snakemake.input.clustered_pop_layout, index_col=0)

    totals = pd.read_csv(snakemake.input.energy_totals, index_col=[0, 1])
    totals = totals.loc[idx[:, data_years], :].groupby("country").mean()

    nodal_totals = totals.loc[pop_layout.ct].fillna(0.0)
    nodal_totals.index = pop_layout.index
    nodal_totals = nodal_totals.multiply(pop_layout.fraction, axis=0)

    nodal_totals.to_csv(snakemake.output[0])<|MERGE_RESOLUTION|>--- conflicted
+++ resolved
@@ -8,14 +8,10 @@
 import logging
 
 import pandas as pd
-<<<<<<< HEAD
 
-from scripts._helpers import configure_logging, set_scenario_config
-=======
-from _helpers import configure_logging, get_snapshots, set_scenario_config
+from scripts._helpers import configure_logging, get_snapshots, set_scenario_config
 
 idx = pd.IndexSlice
->>>>>>> 934d41cb
 
 logger = logging.getLogger(__name__)
 
