--- conflicted
+++ resolved
@@ -13,12 +13,8 @@
 import numpy as np
 import pandas as pd
 import xarray as xr
-<<<<<<< HEAD
 
-from scripts._helpers import configure_logging, set_scenario_config
-=======
-from _helpers import configure_logging, load_cutout, set_scenario_config
->>>>>>> 934d41cb
+from scripts._helpers import configure_logging, load_cutout, set_scenario_config
 
 logger = logging.getLogger(__name__)
 
