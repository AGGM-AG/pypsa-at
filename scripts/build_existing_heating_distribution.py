--- conflicted
+++ resolved
@@ -8,7 +8,6 @@
 Existing heat generation capacities are distributed to nodes based on population.
 Within the nodes, the capacities are distributed to sectors (residential and services) based on sectoral consumption and urban/rural based population distribution.
 
-<<<<<<< HEAD
 Inputs:
 -------
 - Existing heating generators: `data/existing_heating_raw.csv` per country
@@ -16,8 +15,6 @@
 - Population layout with energy demands: `resources/<run_name>/pop_weighted_energy_totals_s_<clusters>.csv`
 - District heating share: `resources/<run_name>/district_heat_share_base_s<simpl>_<clusters>_<planning_horizons>.csv`
 
-=======
->>>>>>> fd9458de
 Outputs:
 --------
 - Existing heat generation capacities distributed to nodes: `resources/{run_name}/existing_heating_distribution_base_s_{clusters}_{planning_horizons}.csv`
@@ -34,35 +31,20 @@
 - "Mapping and analyses of the current and future (2020 - 2030) heating/cooling fuel deployment (fossil/renewables)" (https://energy.ec.europa.eu/publications/mapping-and-analyses-current-and-future-2020-2030-heatingcooling-fuel-deployment-fossilrenewables-1_en)
 """
 
-<<<<<<< HEAD
-import country_converter as coco
-import numpy as np
-import pandas as pd
-
-from scripts._helpers import set_scenario_config
-=======
 import logging
 
 import country_converter as coco
 import numpy as np
 import pandas as pd
-from _helpers import configure_logging, set_scenario_config
+
+from scripts._helpers import configure_logging, set_scenario_config
 
 logger = logging.getLogger(__name__)
->>>>>>> fd9458de
 
 cc = coco.CountryConverter()
 
 
 def build_existing_heating():
-<<<<<<< HEAD
-    # Add existing heating capacities, data comes from the study
-    # "Mapping and analyses of the current and future (2020 - 2030)
-    # heating/cooling fuel deployment (fossil/renewables) "
-    # https://energy.ec.europa.eu/publications/mapping-and-analyses-current-and-future-2020-2030-heatingcooling-fuel-deployment-fossilrenewables-1_en
-    # file: "WP2_DataAnnex_1_BuildingTechs_ForPublication_201603.xls" -> "existing_heating_raw.csv".
-    # data is for buildings only (i.e. NOT district heating) and represents the year 2012
-=======
     """
     Retrieve and clean existing heating capacities for the myopic code.
     Data comes from the study "Mapping and analyses of the current and
@@ -80,7 +62,6 @@
     -----
     Data is for buildings only (i.e. NOT district heating) and represents the year 2012.
     """
->>>>>>> fd9458de
     # TODO start from original file
 
     existing_heating = pd.read_csv(
