--- conflicted
+++ resolved
@@ -858,14 +858,9 @@
         from _helpers import mock_snakemake
 
         snakemake = mock_snakemake(
-<<<<<<< HEAD
             "solve_sector_network",
             configfiles="test/config.overnight.yaml",
             weather_year="",
-=======
-            "solve_sector_network_perfect",
-            configfiles="../config/test/config.perfect.yaml",
->>>>>>> 9cc6761d
             simpl="",
             opts="",
             clusters="5",
