# -*- coding: utf-8 -*-
# SPDX-FileCopyrightText: : 2017-2024 The PyPSA-Eur Authors
#
# SPDX-License-Identifier: MIT
"""
Solves optimal operation and capacity for a network with the option to
iteratively optimize while updating line reactances.

This script is used for optimizing the electrical network as well as the
sector coupled network.

Description
-----------

Total annual system costs are minimised with PyPSA. The full formulation of the
linear optimal power flow (plus investment planning
is provided in the
`documentation of PyPSA <https://pypsa.readthedocs.io/en/latest/optimal_power_flow.html#linear-optimal-power-flow>`_.

The optimization is based on the :func:`network.optimize` function.
Additionally, some extra constraints specified in :mod:`solve_network` are added.

.. note::

    The rules ``solve_elec_networks`` and ``solve_sector_networks`` run
    the workflow for all scenarios in the configuration file (``scenario:``)
    based on the rule :mod:`solve_network`.
"""

import importlib
import logging
import os
import pathlib
import re
import sys

import numpy as np
import pandas as pd
import pypsa
import xarray as xr
import yaml
from _benchmark import memory_logger
from pypsa.descriptors import get_activity_mask
from pypsa.descriptors import get_switchable_as_dense as get_as_dense

from scripts._helpers import (
    configure_logging,
    set_scenario_config,
    update_config_from_wildcards,
)
from scripts.prepare_sector_network import get

logger = logging.getLogger(__name__)
pypsa.pf.logger.setLevel(logging.WARNING)


def add_land_use_constraint_perfect(n):
    """
    Add global constraints for tech capacity limit.
    """
    logger.info("Add land-use constraint for perfect foresight")

    def compress_series(s):
        def process_group(group):
            if group.nunique() == 1:
                return pd.Series(group.iloc[0], index=[None])
            else:
                return group

        return s.groupby(level=[0, 1]).apply(process_group)

    def new_index_name(t):
        # Convert all elements to string and filter out None values
        parts = [str(x) for x in t if x is not None]
        # Join with space, but use a dash for the last item if not None
        return " ".join(parts[:2]) + (f"-{parts[-1]}" if len(parts) > 2 else "")

    def check_p_min_p_max(p_nom_max):
        p_nom_min = n.generators[ext_i].groupby(grouper).sum().p_nom_min
        p_nom_min = p_nom_min.reindex(p_nom_max.index)
        check = (
            p_nom_min.groupby(level=[0, 1]).sum()
            > p_nom_max.groupby(level=[0, 1]).min()
        )
        if check.sum():
            logger.warning(
                f"summed p_min_pu values at node larger than technical potential {check[check].index}"
            )

    grouper = [n.generators.carrier, n.generators.bus, n.generators.build_year]
    ext_i = n.generators.p_nom_extendable
    # get technical limit per node and investment period
    p_nom_max = n.generators[ext_i].groupby(grouper).min().p_nom_max
    # drop carriers without tech limit
    p_nom_max = p_nom_max[~p_nom_max.isin([np.inf, np.nan])]
    # carrier
    carriers = p_nom_max.index.get_level_values(0).unique()
    gen_i = n.generators[(n.generators.carrier.isin(carriers)) & (ext_i)].index
    n.generators.loc[gen_i, "p_nom_min"] = 0
    # check minimum capacities
    check_p_min_p_max(p_nom_max)
    # drop multi entries in case p_nom_max stays constant in different periods
    # p_nom_max = compress_series(p_nom_max)
    # adjust name to fit syntax of nominal constraint per bus
    df = p_nom_max.reset_index()
    df["name"] = df.apply(
        lambda row: f"nom_max_{row['carrier']}"
        + (f"_{row['build_year']}" if row["build_year"] is not None else ""),
        axis=1,
    )

    for name in df.name.unique():
        df_carrier = df[df.name == name]
        bus = df_carrier.bus
        n.buses.loc[bus, name] = df_carrier.p_nom_max.values

    return n


def add_land_use_constraint(n):
    # warning: this will miss existing offwind which is not classed AC-DC and has carrier 'offwind'

    for carrier in [
        "solar",
        "solar rooftop",
        "solar-hsat",
        "onwind",
        "offwind-ac",
        "offwind-dc",
        "offwind-float",
    ]:
        ext_i = (n.generators.carrier == carrier) & ~n.generators.p_nom_extendable
        existing = (
            n.generators.loc[ext_i, "p_nom"]
            .groupby(n.generators.bus.map(n.buses.location))
            .sum()
        )
        existing.index += " " + carrier + "-" + snakemake.wildcards.planning_horizons
        n.generators.loc[existing.index, "p_nom_max"] -= existing

    # check if existing capacities are larger than technical potential
    existing_large = n.generators[
        n.generators["p_nom_min"] > n.generators["p_nom_max"]
    ].index
    if len(existing_large):
        logger.warning(
            f"Existing capacities larger than technical potential for {existing_large},\
                        adjust technical potential to existing capacities"
        )
        n.generators.loc[existing_large, "p_nom_max"] = n.generators.loc[
            existing_large, "p_nom_min"
        ]

    n.generators["p_nom_max"] = n.generators["p_nom_max"].clip(lower=0)


def add_solar_potential_constraints(n, config):
    """
    Add constraint to make sure the sum capacity of all solar technologies (fixed, tracking, ets. ) is below the region potential.
    Example:
    ES1 0: total solar potential is 10 GW, meaning:
           solar potential : 10 GW
           solar-hsat potential : 8 GW (solar with single axis tracking is assumed to have higher land use)
    The constraint ensures that:
           solar_p_nom + solar_hsat_p_nom * 1.13 <= 10 GW
    """
    land_use_factors = {
        "solar-hsat": config["renewable"]["solar"]["capacity_per_sqkm"]
        / config["renewable"]["solar-hsat"]["capacity_per_sqkm"],
    }
    rename = {"Generator-ext": "Generator"}

    solar_carriers = ["solar", "solar-hsat"]
    solar = n.generators[
        n.generators.carrier.isin(solar_carriers) & n.generators.p_nom_extendable
    ].index

    solar_today = n.generators[
        (n.generators.carrier == "solar") & (n.generators.p_nom_extendable)
    ].index
    solar_hsat = n.generators[(n.generators.carrier == "solar-hsat")].index

    if solar.empty:
        return

    land_use = pd.DataFrame(1, index=solar, columns=["land_use_factor"])
    for carrier, factor in land_use_factors.items():
        land_use = land_use.apply(
            lambda x: (x * factor) if carrier in x.name else x, axis=1
        )

    location = pd.Series(n.buses.index, index=n.buses.index)
    ggrouper = n.generators.loc[solar].bus
    rhs = (
        n.generators.loc[solar_today, "p_nom_max"]
        .groupby(n.generators.loc[solar_today].bus.map(location))
        .sum()
        - n.generators.loc[solar_hsat, "p_nom"]
        .groupby(n.generators.loc[solar_hsat].bus.map(location))
        .sum()
        * land_use_factors["solar-hsat"]
    ).clip(lower=0)

    lhs = (
        (n.model["Generator-p_nom"].rename(rename).loc[solar] * land_use.squeeze())
        .groupby(ggrouper)
        .sum()
    )

    logger.info("Adding solar potential constraint.")
    n.model.add_constraints(lhs <= rhs, name="solar_potential")


def add_co2_sequestration_limit(n, limit_dict):
    """
    Add a global constraint on the amount of Mt CO2 that can be sequestered.
    """

    if not n.investment_periods.empty:
        periods = n.investment_periods
        limit = pd.Series(
            {
                f"co2_sequestration_limit-{period}": limit_dict.get(period, 200)
                for period in periods
            }
        )
        names = limit.index
    else:
        limit = get(limit_dict, int(snakemake.wildcards.planning_horizons))
        periods = [np.nan]
        names = pd.Index(["co2_sequestration_limit"])

    n.add(
        "GlobalConstraint",
        names,
        sense=">=",
        constant=-limit * 1e6,
        type="operational_limit",
        carrier_attribute="co2 sequestered",
        investment_period=periods,
    )


def add_carbon_constraint(n, snapshots):
    glcs = n.global_constraints.query('type == "co2_atmosphere"')
    if glcs.empty:
        return
    for name, glc in glcs.iterrows():
        carattr = glc.carrier_attribute
        emissions = n.carriers.query(f"{carattr} != 0")[carattr]

        if emissions.empty:
            continue

        # stores
        bus_carrier = n.stores.bus.map(n.buses.carrier)
        stores = n.stores[bus_carrier.isin(emissions.index) & ~n.stores.e_cyclic]
        if not stores.empty:
            last = n.snapshot_weightings.reset_index().groupby("period").last()
            last_i = last.set_index([last.index, last.timestep]).index
            final_e = n.model["Store-e"].loc[last_i, stores.index]
            time_valid = int(glc.loc["investment_period"])
            time_i = pd.IndexSlice[time_valid, :]
            lhs = final_e.loc[time_i, :] - final_e.shift(snapshot=1).loc[time_i, :]

            rhs = glc.constant
            n.model.add_constraints(lhs <= rhs, name=f"GlobalConstraint-{name}")


def add_carbon_budget_constraint(n, snapshots):
    glcs = n.global_constraints.query('type == "Co2Budget"')
    if glcs.empty:
        return
    for name, glc in glcs.iterrows():
        carattr = glc.carrier_attribute
        emissions = n.carriers.query(f"{carattr} != 0")[carattr]

        if emissions.empty:
            continue

        # stores
        bus_carrier = n.stores.bus.map(n.buses.carrier)
        stores = n.stores[bus_carrier.isin(emissions.index) & ~n.stores.e_cyclic]
        if not stores.empty:
            last = n.snapshot_weightings.reset_index().groupby("period").last()
            last_i = last.set_index([last.index, last.timestep]).index
            final_e = n.model["Store-e"].loc[last_i, stores.index]
            time_valid = int(glc.loc["investment_period"])
            time_i = pd.IndexSlice[time_valid, :]
            weighting = n.investment_period_weightings.loc[time_valid, "years"]
            lhs = final_e.loc[time_i, :] * weighting

            rhs = glc.constant
            n.model.add_constraints(lhs <= rhs, name=f"GlobalConstraint-{name}")


def add_max_growth(n):
    """
    Add maximum growth rates for different carriers.
    """

    opts = snakemake.params["sector"]["limit_max_growth"]
    # take maximum yearly difference between investment periods since historic growth is per year
    factor = n.investment_period_weightings.years.max() * opts["factor"]
    for carrier in opts["max_growth"].keys():
        max_per_period = opts["max_growth"][carrier] * factor
        logger.info(
            f"set maximum growth rate per investment period of {carrier} to {max_per_period} GW."
        )
        n.carriers.loc[carrier, "max_growth"] = max_per_period * 1e3

    for carrier in opts["max_relative_growth"].keys():
        max_r_per_period = opts["max_relative_growth"][carrier]
        logger.info(
            f"set maximum relative growth per investment period of {carrier} to {max_r_per_period}."
        )
        n.carriers.loc[carrier, "max_relative_growth"] = max_r_per_period

    return n


def add_retrofit_gas_boiler_constraint(n, snapshots):
    """
    Allow retrofitting of existing gas boilers to H2 boilers.
    """
    c = "Link"
    logger.info("Add constraint for retrofitting gas boilers to H2 boilers.")
    # existing gas boilers
    mask = n.links.carrier.str.contains("gas boiler") & ~n.links.p_nom_extendable
    gas_i = n.links[mask].index
    mask = n.links.carrier.str.contains("retrofitted H2 boiler")
    h2_i = n.links[mask].index

    n.links.loc[gas_i, "p_nom_extendable"] = True
    p_nom = n.links.loc[gas_i, "p_nom"]
    n.links.loc[gas_i, "p_nom"] = 0

    # heat profile
    cols = n.loads_t.p_set.columns[
        n.loads_t.p_set.columns.str.contains("heat")
        & ~n.loads_t.p_set.columns.str.contains("industry")
        & ~n.loads_t.p_set.columns.str.contains("agriculture")
    ]
    profile = n.loads_t.p_set[cols].div(
        n.loads_t.p_set[cols].groupby(level=0).max(), level=0
    )
    # to deal if max value is zero
    profile.fillna(0, inplace=True)
    profile.rename(columns=n.loads.bus.to_dict(), inplace=True)
    profile = profile.reindex(columns=n.links.loc[gas_i, "bus1"])
    profile.columns = gas_i

    rhs = profile.mul(p_nom)

    dispatch = n.model["Link-p"]
    active = get_activity_mask(n, c, snapshots, gas_i)
    rhs = rhs[active]
    p_gas = dispatch.sel(Link=gas_i)
    p_h2 = dispatch.sel(Link=h2_i)

    lhs = p_gas + p_h2

    n.model.add_constraints(lhs == rhs, name="gas_retrofit")


def prepare_network(
    n,
    solve_opts=None,
    config=None,
    foresight=None,
    planning_horizons=None,
    co2_sequestration_potential=None,
):
    if "clip_p_max_pu" in solve_opts:
        for df in (
            n.generators_t.p_max_pu,
            n.generators_t.p_min_pu,
            n.links_t.p_max_pu,
            n.links_t.p_min_pu,
            n.storage_units_t.inflow,
        ):
            df.where(df > solve_opts["clip_p_max_pu"], other=0.0, inplace=True)

    if load_shedding := solve_opts.get("load_shedding"):
        # intersect between macroeconomic and surveybased willingness to pay
        # http://journal.frontiersin.org/article/10.3389/fenrg.2015.00055/full
        # TODO: retrieve color and nice name from config
        n.add("Carrier", "load", color="#dd2e23", nice_name="Load shedding")
        buses_i = n.buses.index
        if not np.isscalar(load_shedding):
            # TODO: do not scale via sign attribute (use Eur/MWh instead of Eur/kWh)
            load_shedding = 1e2  # Eur/kWh

        n.add(
            "Generator",
            buses_i,
            " load",
            bus=buses_i,
            carrier="load",
            sign=1e-3,  # Adjust sign to measure p and p_nom in kW instead of MW
            marginal_cost=load_shedding,  # Eur/kWh
            p_nom=1e9,  # kW
        )

    if solve_opts.get("curtailment_mode"):
        n.add("Carrier", "curtailment", color="#fedfed", nice_name="Curtailment")
        n.generators_t.p_min_pu = n.generators_t.p_max_pu
        buses_i = n.buses.query("carrier == 'AC'").index
        n.add(
            "Generator",
            buses_i,
            suffix=" curtailment",
            bus=buses_i,
            p_min_pu=-1,
            p_max_pu=0,
            marginal_cost=-0.1,
            carrier="curtailment",
            p_nom=1e6,
        )

    if solve_opts.get("noisy_costs"):
        for t in n.iterate_components():
            # if 'capital_cost' in t.df:
            #    t.df['capital_cost'] += 1e1 + 2.*(np.random.random(len(t.df)) - 0.5)
            if "marginal_cost" in t.df:
                t.df["marginal_cost"] += 1e-2 + 2e-3 * (
                    np.random.random(len(t.df)) - 0.5
                )

        for t in n.iterate_components(["Line", "Link"]):
            t.df["capital_cost"] += (
                1e-1 + 2e-2 * (np.random.random(len(t.df)) - 0.5)
            ) * t.df["length"]

    if solve_opts.get("nhours"):
        nhours = solve_opts["nhours"]
        n.set_snapshots(n.snapshots[:nhours])
        n.snapshot_weightings[:] = 8760.0 / nhours

    if foresight == "myopic":
        add_land_use_constraint(n)

    if foresight == "perfect":
        n = add_land_use_constraint_perfect(n)
        if snakemake.params["sector"]["limit_max_growth"]["enable"]:
            n = add_max_growth(n)

    if n.stores.carrier.eq("co2 sequestered").any():
        limit_dict = co2_sequestration_potential
        add_co2_sequestration_limit(n, limit_dict=limit_dict)

    return n


def add_CCL_constraints(n, config):
    """
    Add CCL (country & carrier limit) constraint to the network.

    Add minimum and maximum levels of generator nominal capacity per carrier
    for individual countries. Opts and path for agg_p_nom_minmax.csv must be defined
    in config.yaml. Default file is available at data/agg_p_nom_minmax.csv.

    Parameters
    ----------
    n : pypsa.Network
    config : dict

    Example
    -------
    scenario:
        opts: [Co2L-CCL-24h]
    electricity:
        agg_p_nom_limits: data/agg_p_nom_minmax.csv
    """
    agg_p_nom_minmax = pd.read_csv(
        config["solving"]["agg_p_nom_limits"]["file"], index_col=[0, 1], header=[0, 1]
    )[snakemake.wildcards.planning_horizons]
    logger.info("Adding generation capacity constraints per carrier and country")
    p_nom = n.model["Generator-p_nom"]

    gens = n.generators.query("p_nom_extendable").rename_axis(index="Generator-ext")
    if config["solving"]["agg_p_nom_limits"]["agg_offwind"]:
        rename_offwind = {
            "offwind-ac": "offwind-all",
            "offwind-dc": "offwind-all",
            "offwind": "offwind-all",
        }
        gens = gens.replace(rename_offwind)
    grouper = pd.concat([gens.bus.map(n.buses.country), gens.carrier], axis=1)
    lhs = p_nom.groupby(grouper).sum().rename(bus="country")

    if config["solving"]["agg_p_nom_limits"]["include_existing"]:
        gens_cst = n.generators.query("~p_nom_extendable").rename_axis(
            index="Generator-cst"
        )
        gens_cst = gens_cst[
            (gens_cst["build_year"] + gens_cst["lifetime"])
            >= int(snakemake.wildcards.planning_horizons)
        ]
        if config["solving"]["agg_p_nom_limits"]["agg_offwind"]:
            gens_cst = gens_cst.replace(rename_offwind)
        rhs_cst = (
            pd.concat(
                [gens_cst.bus.map(n.buses.country), gens_cst[["carrier", "p_nom"]]],
                axis=1,
            )
            .groupby(["bus", "carrier"])
            .sum()
        )
        rhs_cst.index = rhs_cst.index.rename({"bus": "country"})
        rhs_min = agg_p_nom_minmax["min"].dropna()
        idx_min = rhs_min.index.join(rhs_cst.index, how="left")
        rhs_min = rhs_min.reindex(idx_min).fillna(0)
        rhs = (rhs_min - rhs_cst.reindex(idx_min).fillna(0).p_nom).dropna()
        rhs[rhs < 0] = 0
        minimum = xr.DataArray(rhs).rename(dim_0="group")
    else:
        minimum = xr.DataArray(agg_p_nom_minmax["min"].dropna()).rename(dim_0="group")

    index = minimum.indexes["group"].intersection(lhs.indexes["group"])
    if not index.empty:
        n.model.add_constraints(
            lhs.sel(group=index) >= minimum.loc[index], name="agg_p_nom_min"
        )

    if config["solving"]["agg_p_nom_limits"]["include_existing"]:
        rhs_max = agg_p_nom_minmax["max"].dropna()
        idx_max = rhs_max.index.join(rhs_cst.index, how="left")
        rhs_max = rhs_max.reindex(idx_max).fillna(0)
        rhs = (rhs_max - rhs_cst.reindex(idx_max).fillna(0).p_nom).dropna()
        rhs[rhs < 0] = 0
        maximum = xr.DataArray(rhs).rename(dim_0="group")
    else:
        maximum = xr.DataArray(agg_p_nom_minmax["max"].dropna()).rename(dim_0="group")

    index = maximum.indexes["group"].intersection(lhs.indexes["group"])
    if not index.empty:
        n.model.add_constraints(
            lhs.sel(group=index) <= maximum.loc[index], name="agg_p_nom_max"
        )


def add_EQ_constraints(n, o, scaling=1e-1):
    """
    Add equity constraints to the network.

    Currently this is only implemented for the electricity sector only.

    Opts must be specified in the config.yaml.

    Parameters
    ----------
    n : pypsa.Network
    o : str

    Example
    -------
    scenario:
        opts: [Co2L-EQ0.7-24h]

    Require each country or node to on average produce a minimal share
    of its total electricity consumption itself. Example: EQ0.7c demands each country
    to produce on average at least 70% of its consumption; EQ0.7 demands
    each node to produce on average at least 70% of its consumption.
    """
    # TODO: Generalize to cover myopic and other sectors?
    float_regex = r"[0-9]*\.?[0-9]+"
    level = float(re.findall(float_regex, o)[0])
    if o[-1] == "c":
        ggrouper = n.generators.bus.map(n.buses.country)
        lgrouper = n.loads.bus.map(n.buses.country)
        sgrouper = n.storage_units.bus.map(n.buses.country)
    else:
        ggrouper = n.generators.bus
        lgrouper = n.loads.bus
        sgrouper = n.storage_units.bus
    load = (
        n.snapshot_weightings.generators
        @ n.loads_t.p_set.groupby(lgrouper, axis=1).sum()
    )
    inflow = (
        n.snapshot_weightings.stores
        @ n.storage_units_t.inflow.groupby(sgrouper, axis=1).sum()
    )
    inflow = inflow.reindex(load.index).fillna(0.0)
    rhs = scaling * (level * load - inflow)
    p = n.model["Generator-p"]
    lhs_gen = (
        (p * (n.snapshot_weightings.generators * scaling))
        .groupby(ggrouper.to_xarray())
        .sum()
        .sum("snapshot")
    )
    # TODO: double check that this is really needed, why do have to subtract the spillage
    if not n.storage_units_t.inflow.empty:
        spillage = n.model["StorageUnit-spill"]
        lhs_spill = (
            (spillage * (-n.snapshot_weightings.stores * scaling))
            .groupby(sgrouper.to_xarray())
            .sum()
            .sum("snapshot")
        )
        lhs = lhs_gen + lhs_spill
    else:
        lhs = lhs_gen
    n.model.add_constraints(lhs >= rhs, name="equity_min")


def add_BAU_constraints(n, config):
    """
    Add a per-carrier minimal overall capacity.

    BAU_mincapacities and opts must be adjusted in the config.yaml.

    Parameters
    ----------
    n : pypsa.Network
    config : dict

    Example
    -------
    scenario:
        opts: [Co2L-BAU-24h]
    electricity:
        BAU_mincapacities:
            solar: 0
            onwind: 0
            OCGT: 100000
            offwind-ac: 0
            offwind-dc: 0
    Which sets minimum expansion across all nodes e.g. in Europe to 100GW.
    OCGT bus 1 + OCGT bus 2 + ... > 100000
    """
    mincaps = pd.Series(config["electricity"]["BAU_mincapacities"])
    p_nom = n.model["Generator-p_nom"]
    ext_i = n.generators.query("p_nom_extendable")
    ext_carrier_i = xr.DataArray(ext_i.carrier.rename_axis("Generator-ext"))
    lhs = p_nom.groupby(ext_carrier_i).sum()
    rhs = mincaps[lhs.indexes["carrier"]].rename_axis("carrier")
    n.model.add_constraints(lhs >= rhs, name="bau_mincaps")


# TODO: think about removing or make per country
def add_SAFE_constraints(n, config):
    """
    Add a capacity reserve margin of a certain fraction above the peak demand.
    Renewable generators and storage do not contribute. Ignores network.

    Parameters
    ----------
        n : pypsa.Network
        config : dict

    Example
    -------
    config.yaml requires to specify opts:

    scenario:
        opts: [Co2L-SAFE-24h]
    electricity:
        SAFE_reservemargin: 0.1
    Which sets a reserve margin of 10% above the peak demand.
    """
    peakdemand = n.loads_t.p_set.sum(axis=1).max()
    margin = 1.0 + config["electricity"]["SAFE_reservemargin"]
    reserve_margin = peakdemand * margin
    conventional_carriers = config["electricity"]["conventional_carriers"]  # noqa: F841
    ext_gens_i = n.generators.query(
        "carrier in @conventional_carriers & p_nom_extendable"
    ).index
    p_nom = n.model["Generator-p_nom"].loc[ext_gens_i]
    lhs = p_nom.sum()
    exist_conv_caps = n.generators.query(
        "~p_nom_extendable & carrier in @conventional_carriers"
    ).p_nom.sum()
    rhs = reserve_margin - exist_conv_caps
    n.model.add_constraints(lhs >= rhs, name="safe_mintotalcap")


def add_operational_reserve_margin(n, sns, config):
    """
    Build reserve margin constraints based on the formulation given in
    https://genxproject.github.io/GenX/dev/core/#Reserves.

    Parameters
    ----------
        n : pypsa.Network
        sns: pd.DatetimeIndex
        config : dict

    Example:
    --------
    config.yaml requires to specify operational_reserve:
    operational_reserve: # like https://genxproject.github.io/GenX/dev/core/#Reserves
        activate: true
        epsilon_load: 0.02 # percentage of load at each snapshot
        epsilon_vres: 0.02 # percentage of VRES at each snapshot
        contingency: 400000 # MW
    """
    reserve_config = config["electricity"]["operational_reserve"]
    EPSILON_LOAD = reserve_config["epsilon_load"]
    EPSILON_VRES = reserve_config["epsilon_vres"]
    CONTINGENCY = reserve_config["contingency"]

    # Reserve Variables
    n.model.add_variables(
        0, np.inf, coords=[sns, n.generators.index], name="Generator-r"
    )
    reserve = n.model["Generator-r"]
    summed_reserve = reserve.sum("Generator")

    # Share of extendable renewable capacities
    ext_i = n.generators.query("p_nom_extendable").index
    vres_i = n.generators_t.p_max_pu.columns
    if not ext_i.empty and not vres_i.empty:
        capacity_factor = n.generators_t.p_max_pu[vres_i.intersection(ext_i)]
        p_nom_vres = (
            n.model["Generator-p_nom"]
            .loc[vres_i.intersection(ext_i)]
            .rename({"Generator-ext": "Generator"})
        )
        lhs = summed_reserve + (
            p_nom_vres * (-EPSILON_VRES * xr.DataArray(capacity_factor))
        ).sum("Generator")

    # Total demand per t
    demand = get_as_dense(n, "Load", "p_set").sum(axis=1)

    # VRES potential of non extendable generators
    capacity_factor = n.generators_t.p_max_pu[vres_i.difference(ext_i)]
    renewable_capacity = n.generators.p_nom[vres_i.difference(ext_i)]
    potential = (capacity_factor * renewable_capacity).sum(axis=1)

    # Right-hand-side
    rhs = EPSILON_LOAD * demand + EPSILON_VRES * potential + CONTINGENCY

    n.model.add_constraints(lhs >= rhs, name="reserve_margin")

    # additional constraint that capacity is not exceeded
    gen_i = n.generators.index
    ext_i = n.generators.query("p_nom_extendable").index
    fix_i = n.generators.query("not p_nom_extendable").index

    dispatch = n.model["Generator-p"]
    reserve = n.model["Generator-r"]

    capacity_variable = n.model["Generator-p_nom"].rename(
        {"Generator-ext": "Generator"}
    )
    capacity_fixed = n.generators.p_nom[fix_i]

    p_max_pu = get_as_dense(n, "Generator", "p_max_pu")

    lhs = dispatch + reserve - capacity_variable * xr.DataArray(p_max_pu[ext_i])

    rhs = (p_max_pu[fix_i] * capacity_fixed).reindex(columns=gen_i, fill_value=0)

    n.model.add_constraints(lhs <= rhs, name="Generator-p-reserve-upper")


def add_battery_constraints(n):
    """
    Add constraint ensuring that charger = discharger, i.e.
    1 * charger_size - efficiency * discharger_size = 0
    """
    if not n.links.p_nom_extendable.any():
        return

    discharger_bool = n.links.index.str.contains("battery discharger")
    charger_bool = n.links.index.str.contains("battery charger")

    dischargers_ext = n.links[discharger_bool].query("p_nom_extendable").index
    chargers_ext = n.links[charger_bool].query("p_nom_extendable").index

    eff = n.links.efficiency[dischargers_ext].values
    lhs = (
        n.model["Link-p_nom"].loc[chargers_ext]
        - n.model["Link-p_nom"].loc[dischargers_ext] * eff
    )

    n.model.add_constraints(lhs == 0, name="Link-charger_ratio")


def add_lossy_bidirectional_link_constraints(n):
    if not n.links.p_nom_extendable.any() or "reversed" not in n.links.columns:
        return

    n.links["reversed"] = n.links.reversed.fillna(0).astype(bool)
    carriers = n.links.loc[n.links.reversed, "carrier"].unique()  # noqa: F841

    forward_i = n.links.query(
        "carrier in @carriers and ~reversed and p_nom_extendable"
    ).index

    def get_backward_i(forward_i):
        return pd.Index(
            [
                (
                    re.sub(r"-(\d{4})$", r"-reversed-\1", s)
                    if re.search(r"-\d{4}$", s)
                    else s + "-reversed"
                )
                for s in forward_i
            ]
        )

    backward_i = get_backward_i(forward_i)

    lhs = n.model["Link-p_nom"].loc[backward_i]
    rhs = n.model["Link-p_nom"].loc[forward_i]

    n.model.add_constraints(lhs == rhs, name="Link-bidirectional_sync")


def add_chp_constraints(n):
    electric = (
        n.links.index.str.contains("urban central")
        & n.links.index.str.contains("CHP")
        & n.links.index.str.contains("electric")
    )
    heat = (
        n.links.index.str.contains("urban central")
        & n.links.index.str.contains("CHP")
        & n.links.index.str.contains("heat")
    )

    electric_ext = n.links[electric].query("p_nom_extendable").index
    heat_ext = n.links[heat].query("p_nom_extendable").index

    electric_fix = n.links[electric].query("~p_nom_extendable").index
    heat_fix = n.links[heat].query("~p_nom_extendable").index

    p = n.model["Link-p"]  # dimension: [time, link]

    # output ratio between heat and electricity and top_iso_fuel_line for extendable
    if not electric_ext.empty:
        p_nom = n.model["Link-p_nom"]

        lhs = (
            p_nom.loc[electric_ext]
            * (n.links.p_nom_ratio * n.links.efficiency)[electric_ext].values
            - p_nom.loc[heat_ext] * n.links.efficiency[heat_ext].values
        )
        n.model.add_constraints(lhs == 0, name="chplink-fix_p_nom_ratio")

        rename = {"Link-ext": "Link"}
        lhs = (
            p.loc[:, electric_ext]
            + p.loc[:, heat_ext]
            - p_nom.rename(rename).loc[electric_ext]
        )
        n.model.add_constraints(lhs <= 0, name="chplink-top_iso_fuel_line_ext")

    # top_iso_fuel_line for fixed
    if not electric_fix.empty:
        lhs = p.loc[:, electric_fix] + p.loc[:, heat_fix]
        rhs = n.links.p_nom[electric_fix]
        n.model.add_constraints(lhs <= rhs, name="chplink-top_iso_fuel_line_fix")

    # back-pressure
    if not electric.empty:
        lhs = (
            p.loc[:, heat] * (n.links.efficiency[heat] * n.links.c_b[electric].values)
            - p.loc[:, electric] * n.links.efficiency[electric]
        )
        n.model.add_constraints(lhs <= rhs, name="chplink-backpressure")


def add_pipe_retrofit_constraint(n):
    """
    Add constraint for retrofitting existing CH4 pipelines to H2 pipelines.
    """
    if "reversed" not in n.links.columns:
        n.links["reversed"] = False
    gas_pipes_i = n.links.query(
        "carrier == 'gas pipeline' and p_nom_extendable and ~reversed"
    ).index
    h2_retrofitted_i = n.links.query(
        "carrier == 'H2 pipeline retrofitted' and p_nom_extendable and ~reversed"
    ).index

    if h2_retrofitted_i.empty or gas_pipes_i.empty:
        return

    p_nom = n.model["Link-p_nom"]

    CH4_per_H2 = 1 / n.config["sector"]["H2_retrofit_capacity_per_CH4"]
    lhs = p_nom.loc[gas_pipes_i] + CH4_per_H2 * p_nom.loc[h2_retrofitted_i]
    rhs = n.links.p_nom[gas_pipes_i].rename_axis("Link-ext")

    n.model.add_constraints(lhs == rhs, name="Link-pipe_retrofit")


def add_flexible_egs_constraint(n):
    """
    Upper bounds the charging capacity of the geothermal reservoir according to
    the well capacity.
    """
    well_index = n.links.loc[n.links.carrier == "geothermal heat"].index
    storage_index = n.storage_units.loc[
        n.storage_units.carrier == "geothermal heat"
    ].index

    p_nom_rhs = n.model["Link-p_nom"].loc[well_index]
    p_nom_lhs = n.model["StorageUnit-p_nom"].loc[storage_index]

    n.model.add_constraints(
        p_nom_lhs <= p_nom_rhs,
        name="upper_bound_charging_capacity_of_geothermal_reservoir",
    )


def add_co2_atmosphere_constraint(n, snapshots):
    glcs = n.global_constraints[n.global_constraints.type == "co2_atmosphere"]

    if glcs.empty:
        return
    for name, glc in glcs.iterrows():
        carattr = glc.carrier_attribute
        emissions = n.carriers.query(f"{carattr} != 0")[carattr]

        if emissions.empty:
            continue

        # stores
        bus_carrier = n.stores.bus.map(n.buses.carrier)
        stores = n.stores[bus_carrier.isin(emissions.index) & ~n.stores.e_cyclic]
        if not stores.empty:
            last_i = snapshots[-1]
            lhs = n.model["Store-e"].loc[last_i, stores.index]
            rhs = glc.constant

            n.model.add_constraints(lhs <= rhs, name=f"GlobalConstraint-{name}")


def extra_functionality(n, snapshots):
    """
    Collects supplementary constraints which will be passed to
    ``pypsa.optimization.optimize``.

    If you want to enforce additional custom constraints, this is a good
    location to add them. The arguments ``opts`` and
    ``snakemake.config`` are expected to be attached to the network.
    """
    config = n.config
    constraints = config["solving"].get("constraints", {})
    if constraints["BAU"] and n.generators.p_nom_extendable.any():
        add_BAU_constraints(n, config)
    if constraints["SAFE"] and n.generators.p_nom_extendable.any():
        add_SAFE_constraints(n, config)
    if constraints["CCL"] and n.generators.p_nom_extendable.any():
        add_CCL_constraints(n, config)

    reserve = config["electricity"].get("operational_reserve", {})
    if reserve.get("activate"):
        add_operational_reserve_margin(n, snapshots, config)

    if EQ_o := constraints["EQ"]:
        add_EQ_constraints(n, EQ_o.replace("EQ", ""))

    if {"solar-hsat", "solar"}.issubset(
        config["electricity"]["renewable_carriers"]
    ) and {"solar-hsat", "solar"}.issubset(
        config["electricity"]["extendable_carriers"]["Generator"]
    ):
        add_solar_potential_constraints(n, config)

    add_battery_constraints(n)
    add_lossy_bidirectional_link_constraints(n)
    add_pipe_retrofit_constraint(n)
    if n._multi_invest:
        add_carbon_constraint(n, snapshots)
        add_carbon_budget_constraint(n, snapshots)
        add_retrofit_gas_boiler_constraint(n, snapshots)
    else:
        add_co2_atmosphere_constraint(n, snapshots)

    if config["sector"]["enhanced_geothermal"]["enable"]:
        add_flexible_egs_constraint(n)

    if n.params.custom_extra_functionality:
        source_path = pathlib.Path(n.params.custom_extra_functionality).resolve()
        assert source_path.exists(), f"{source_path} does not exist"
        sys.path.append(os.path.dirname(source_path))
        module_name = os.path.splitext(os.path.basename(source_path))[0]
        module = importlib.import_module(module_name)
        custom_extra_functionality = getattr(module, module_name)
        custom_extra_functionality(n, snapshots, snakemake)


def solve_network(n, config, params, solving, **kwargs):
    set_of_options = solving["solver"]["options"]
    cf_solving = solving["options"]

    kwargs["multi_investment_periods"] = config["foresight"] == "perfect"
    kwargs["solver_options"] = (
        solving["solver_options"][set_of_options] if set_of_options else {}
    )
    kwargs["solver_name"] = solving["solver"]["name"]
    kwargs["extra_functionality"] = extra_functionality
    kwargs["transmission_losses"] = cf_solving.get("transmission_losses", False)
    kwargs["linearized_unit_commitment"] = cf_solving.get(
        "linearized_unit_commitment", False
    )
    kwargs["assign_all_duals"] = cf_solving.get("assign_all_duals", False)
    kwargs["io_api"] = cf_solving.get("io_api", None)

<<<<<<< HEAD
    kwargs["model_kwargs"] = cf_solving.get("model_kwargs", {})
=======
    kwargs["model_kwargs"] = solving.get("model_kwargs", {})
>>>>>>> a02e30b3

    if kwargs["solver_name"] == "gurobi":
        logging.getLogger("gurobipy").setLevel(logging.CRITICAL)

    rolling_horizon = cf_solving.pop("rolling_horizon", False)
    skip_iterations = cf_solving.pop("skip_iterations", False)
    if not n.lines.s_nom_extendable.any():
        skip_iterations = True
        logger.info("No expandable lines found. Skipping iterative solving.")

    # add to network for extra_functionality
    n.config = config
    n.params = params

    if rolling_horizon and snakemake.rule == "solve_operations_network":
        kwargs["horizon"] = cf_solving.get("horizon", 365)
        kwargs["overlap"] = cf_solving.get("overlap", 0)
        n.optimize.optimize_with_rolling_horizon(**kwargs)
        status, condition = "", ""
    elif skip_iterations:
        status, condition = n.optimize(**kwargs)
    else:
        kwargs["track_iterations"] = cf_solving["track_iterations"]
        kwargs["min_iterations"] = cf_solving["min_iterations"]
        kwargs["max_iterations"] = cf_solving["max_iterations"]
        if cf_solving["post_discretization"].pop("enable"):
            logger.info("Add post-discretization parameters.")
            kwargs.update(cf_solving["post_discretization"])
        status, condition = n.optimize.optimize_transmission_expansion_iteratively(
            **kwargs
        )

    if status != "ok" and not rolling_horizon:
        logger.warning(
            f"Solving status '{status}' with termination condition '{condition}'"
        )

    if "infeasible" in condition:
        labels = n.model.compute_infeasibilities()
        logger.info(f"Labels:\n{labels}")
        n.model.print_infeasibilities()
        raise RuntimeError("Solving status 'infeasible'")

    if status == "warning":
        raise RuntimeError(
            "Solving status 'warning'. Results may not be reliable. Aborting."
        )

    return n


# %%
if __name__ == "__main__":
    if "snakemake" not in globals():
        from scripts._helpers import mock_snakemake

        snakemake = mock_snakemake(
            "solve_sector_network_myopic",
            configfiles="config/config.public.yaml",
            opts="",
            clusters="61",
            ll="vopt",
            sector_opts="none",
            planning_horizons="2040",
            run="8Gt_Bal_v3",
        )
    configure_logging(snakemake)
    set_scenario_config(snakemake)
    update_config_from_wildcards(snakemake.config, snakemake.wildcards)

    solve_opts = snakemake.params.solving["options"]

    np.random.seed(solve_opts.get("seed", 123))

    n = pypsa.Network(snakemake.input.network)

    n = prepare_network(
        n,
        solve_opts,
        config=snakemake.config,
        foresight=snakemake.params.foresight,
        planning_horizons=snakemake.params.planning_horizons,
        co2_sequestration_potential=snakemake.params["co2_sequestration_potential"],
    )

    with memory_logger(
        filename=getattr(snakemake.log, "memory", None), interval=30.0
    ) as mem:
        n = solve_network(
            n,
            config=snakemake.config,
            params=snakemake.params,
            solving=snakemake.params.solving,
            log_fn=snakemake.log.solver,
        )

    logger.info(f"Maximum memory usage: {mem.mem_usage}")

    n.meta = dict(snakemake.config, **dict(wildcards=dict(snakemake.wildcards)))
    n.export_to_netcdf(snakemake.output.network)

    with open(snakemake.output.config, "w") as file:
        yaml.dump(
            n.meta,
            file,
            default_flow_style=False,
            allow_unicode=True,
            sort_keys=False,
        )<|MERGE_RESOLUTION|>--- conflicted
+++ resolved
@@ -1005,11 +1005,7 @@
     kwargs["assign_all_duals"] = cf_solving.get("assign_all_duals", False)
     kwargs["io_api"] = cf_solving.get("io_api", None)
 
-<<<<<<< HEAD
-    kwargs["model_kwargs"] = cf_solving.get("model_kwargs", {})
-=======
     kwargs["model_kwargs"] = solving.get("model_kwargs", {})
->>>>>>> a02e30b3
 
     if kwargs["solver_name"] == "gurobi":
         logging.getLogger("gurobipy").setLevel(logging.CRITICAL)
