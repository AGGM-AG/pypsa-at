# -*- coding: utf-8 -*-
# SPDX-FileCopyrightText: : 2017-2024 The PyPSA-Eur Authors
#
# SPDX-License-Identifier: MIT
"""
Solves optimal operation and capacity for a network with the option to
iteratively optimize while updating line reactances.

This script is used for optimizing the electrical network as well as the
sector coupled network.

Description
-----------

Total annual system costs are minimised with PyPSA. The full formulation of the
linear optimal power flow (plus investment planning
is provided in the
`documentation of PyPSA <https://pypsa.readthedocs.io/en/latest/optimal_power_flow.html#linear-optimal-power-flow>`_.

The optimization is based on the :func:`network.optimize` function.
Additionally, some extra constraints specified in :mod:`solve_network` are added.

.. note::

    The rules ``solve_elec_networks`` and ``solve_sector_networks`` run
    the workflow for all scenarios in the configuration file (``scenario:``)
    based on the rule :mod:`solve_network`.
"""
import importlib
import logging
import os
import re
import sys

import numpy as np
import pandas as pd
import pypsa
import xarray as xr
import yaml
from _benchmark import memory_logger
from _helpers import (
    configure_logging,
    set_scenario_config,
    update_config_from_wildcards,
)
from prepare_sector_network import get
from pypsa.descriptors import get_activity_mask
from pypsa.descriptors import get_switchable_as_dense as get_as_dense

logger = logging.getLogger(__name__)
pypsa.pf.logger.setLevel(logging.WARNING)


def add_land_use_constraint_perfect(n):
    """
    Add global constraints for tech capacity limit.
    """
    logger.info("Add land-use constraint for perfect foresight")

    def compress_series(s):
        def process_group(group):
            if group.nunique() == 1:
                return pd.Series(group.iloc[0], index=[None])
            else:
                return group

        return s.groupby(level=[0, 1]).apply(process_group)

    def new_index_name(t):
        # Convert all elements to string and filter out None values
        parts = [str(x) for x in t if x is not None]
        # Join with space, but use a dash for the last item if not None
        return " ".join(parts[:2]) + (f"-{parts[-1]}" if len(parts) > 2 else "")

    def check_p_min_p_max(p_nom_max):
        p_nom_min = n.generators[ext_i].groupby(grouper).sum().p_nom_min
        p_nom_min = p_nom_min.reindex(p_nom_max.index)
        check = (
            p_nom_min.groupby(level=[0, 1]).sum()
            > p_nom_max.groupby(level=[0, 1]).min()
        )
        if check.sum():
            logger.warning(
                f"summed p_min_pu values at node larger than technical potential {check[check].index}"
            )

    grouper = [n.generators.carrier, n.generators.bus, n.generators.build_year]
    ext_i = n.generators.p_nom_extendable
    # get technical limit per node and investment period
    p_nom_max = n.generators[ext_i].groupby(grouper).min().p_nom_max
    # drop carriers without tech limit
    p_nom_max = p_nom_max[~p_nom_max.isin([np.inf, np.nan])]
    # carrier
    carriers = p_nom_max.index.get_level_values(0).unique()
    gen_i = n.generators[(n.generators.carrier.isin(carriers)) & (ext_i)].index
    n.generators.loc[gen_i, "p_nom_min"] = 0
    # check minimum capacities
    check_p_min_p_max(p_nom_max)
    # drop multi entries in case p_nom_max stays constant in different periods
    # p_nom_max = compress_series(p_nom_max)
    # adjust name to fit syntax of nominal constraint per bus
    df = p_nom_max.reset_index()
    df["name"] = df.apply(
        lambda row: f"nom_max_{row['carrier']}"
        + (f"_{row['build_year']}" if row["build_year"] is not None else ""),
        axis=1,
    )

    for name in df.name.unique():
        df_carrier = df[df.name == name]
        bus = df_carrier.bus
        n.buses.loc[bus, name] = df_carrier.p_nom_max.values

    return n


def add_land_use_constraint(n):
    # warning: this will miss existing offwind which is not classed AC-DC and has carrier 'offwind'

    for carrier in [
        "solar",
        "solar rooftop",
        "solar-hsat",
        "onwind",
        "offwind-ac",
        "offwind-dc",
        "offwind-float",
    ]:

        ext_i = (n.generators.carrier == carrier) & ~n.generators.p_nom_extendable
        existing = (
            n.generators.loc[ext_i, "p_nom"]
            .groupby(n.generators.bus.map(n.buses.location))
            .sum()
        )
        existing.index += " " + carrier + "-" + snakemake.wildcards.planning_horizons
        n.generators.loc[existing.index, "p_nom_max"] -= existing

    # check if existing capacities are larger than technical potential
    existing_large = n.generators[
        n.generators["p_nom_min"] > n.generators["p_nom_max"]
    ].index
    if len(existing_large):
        logger.warning(
            f"Existing capacities larger than technical potential for {existing_large},\
                        adjust technical potential to existing capacities"
        )
        n.generators.loc[existing_large, "p_nom_max"] = n.generators.loc[
            existing_large, "p_nom_min"
        ]

    n.generators["p_nom_max"] = n.generators["p_nom_max"].clip(lower=0)


def add_solar_potential_constraints(n, config):
    """
    Add constraint to make sure the sum capacity of all solar technologies (fixed, tracking, ets. ) is below the region potential.
    Example:
    ES1 0: total solar potential is 10 GW, meaning:
           solar potential : 10 GW
           solar-hsat potential : 8 GW (solar with single axis tracking is assumed to have higher land use)
    The constraint ensures that:
           solar_p_nom + solar_hsat_p_nom * 1.13 <= 10 GW
    """
    land_use_factors = {
        "solar-hsat": config["renewable"]["solar"]["capacity_per_sqkm"]
        / config["renewable"]["solar-hsat"]["capacity_per_sqkm"],
    }
    rename = {"Generator-ext": "Generator"}

    solar_carriers = ["solar", "solar-hsat"]
    solar = n.generators[
        n.generators.carrier.isin(solar_carriers) & n.generators.p_nom_extendable
    ].index

    solar_today = n.generators[
        (n.generators.carrier == "solar") & (n.generators.p_nom_extendable)
    ].index
    solar_hsat = n.generators[(n.generators.carrier == "solar-hsat")].index

    if solar.empty:
        return

    land_use = pd.DataFrame(1, index=solar, columns=["land_use_factor"])
    for carrier, factor in land_use_factors.items():
        land_use = land_use.apply(
            lambda x: (x * factor) if carrier in x.name else x, axis=1
        )

<<<<<<< HEAD
    if "m" in snakemake.wildcards.clusters:
        location = pd.Series(
            [" ".join(i.split(" ")[:2]) for i in n.generators.index],
            index=n.generators.index,
        )
        ggrouper = pd.Series(
            n.generators.loc[solar].index.rename("bus").map(location),
            index=n.generators.loc[solar].index,
        ).to_xarray()
        rhs = (
            n.generators.loc[solar_today, "p_nom_max"]
            .groupby(n.generators.loc[solar_today].index.rename("bus").map(location))
            .sum()
            - n.generators.loc[solar_hsat, "p_nom"]
            .groupby(n.generators.loc[solar_hsat].index.rename("bus").map(location))
            .sum()
            * land_use_factors["solar-hsat"]
        ).clip(lower=0)

    else:
        location = pd.Series(n.buses.index, index=n.buses.index)
        ggrouper = n.generators.loc[solar].bus
        rhs = (
            n.generators.loc[solar_today, "p_nom_max"]
            .groupby(n.generators.loc[solar_today].bus.map(location))
            .sum()
            - n.generators.loc[solar_hsat, "p_nom"]
            .groupby(n.generators.loc[solar_hsat].bus.map(location))
            .sum()
            * land_use_factors["solar-hsat"]
        ).clip(lower=0)
=======
    location = pd.Series(n.buses.index, index=n.buses.index)
    ggrouper = n.generators.loc[solar].bus
    rhs = (
        n.generators.loc[solar_today, "p_nom_max"]
        .groupby(n.generators.loc[solar_today].bus.map(location))
        .sum()
        - n.generators.loc[solar_hsat, "p_nom_opt"]
        .groupby(n.generators.loc[solar_hsat].bus.map(location))
        .sum()
        * land_use_factors["solar-hsat"]
    ).clip(lower=0)
>>>>>>> 8f1a6b15

    lhs = (
        (n.model["Generator-p_nom"].rename(rename).loc[solar] * land_use.squeeze())
        .groupby(ggrouper)
        .sum()
    )

    logger.info("Adding solar potential constraint.")
    n.model.add_constraints(lhs <= rhs, name="solar_potential")


def add_co2_sequestration_limit(n, limit_dict):
    """
    Add a global constraint on the amount of Mt CO2 that can be sequestered.
    """

    if not n.investment_periods.empty:
        periods = n.investment_periods
        limit = pd.Series(
            {
                f"co2_sequestration_limit-{period}": limit_dict.get(period, 200)
                for period in periods
            }
        )
        names = limit.index
    else:
        limit = get(limit_dict, int(snakemake.wildcards.planning_horizons))
        periods = [np.nan]
        names = pd.Index(["co2_sequestration_limit"])

    n.madd(
        "GlobalConstraint",
        names,
        sense=">=",
        constant=-limit * 1e6,
        type="operational_limit",
        carrier_attribute="co2 sequestered",
        investment_period=periods,
    )


def add_carbon_constraint(n, snapshots):
    glcs = n.global_constraints.query('type == "co2_atmosphere"')
    if glcs.empty:
        return
    for name, glc in glcs.iterrows():
        carattr = glc.carrier_attribute
        emissions = n.carriers.query(f"{carattr} != 0")[carattr]

        if emissions.empty:
            continue

        # stores
        bus_carrier = n.stores.bus.map(n.buses.carrier)
        stores = n.stores[bus_carrier.isin(emissions.index) & ~n.stores.e_cyclic]
        if not stores.empty:
            last = n.snapshot_weightings.reset_index().groupby("period").last()
            last_i = last.set_index([last.index, last.timestep]).index
            final_e = n.model["Store-e"].loc[last_i, stores.index]
            time_valid = int(glc.loc["investment_period"])
            time_i = pd.IndexSlice[time_valid, :]
            lhs = final_e.loc[time_i, :] - final_e.shift(snapshot=1).loc[time_i, :]

            rhs = glc.constant
            n.model.add_constraints(lhs <= rhs, name=f"GlobalConstraint-{name}")


def add_carbon_budget_constraint(n, snapshots):
    glcs = n.global_constraints.query('type == "Co2Budget"')
    if glcs.empty:
        return
    for name, glc in glcs.iterrows():
        carattr = glc.carrier_attribute
        emissions = n.carriers.query(f"{carattr} != 0")[carattr]

        if emissions.empty:
            continue

        # stores
        bus_carrier = n.stores.bus.map(n.buses.carrier)
        stores = n.stores[bus_carrier.isin(emissions.index) & ~n.stores.e_cyclic]
        if not stores.empty:
            last = n.snapshot_weightings.reset_index().groupby("period").last()
            last_i = last.set_index([last.index, last.timestep]).index
            final_e = n.model["Store-e"].loc[last_i, stores.index]
            time_valid = int(glc.loc["investment_period"])
            time_i = pd.IndexSlice[time_valid, :]
            weighting = n.investment_period_weightings.loc[time_valid, "years"]
            lhs = final_e.loc[time_i, :] * weighting

            rhs = glc.constant
            n.model.add_constraints(lhs <= rhs, name=f"GlobalConstraint-{name}")


def add_max_growth(n):
    """
    Add maximum growth rates for different carriers.
    """

    opts = snakemake.params["sector"]["limit_max_growth"]
    # take maximum yearly difference between investment periods since historic growth is per year
    factor = n.investment_period_weightings.years.max() * opts["factor"]
    for carrier in opts["max_growth"].keys():
        max_per_period = opts["max_growth"][carrier] * factor
        logger.info(
            f"set maximum growth rate per investment period of {carrier} to {max_per_period} GW."
        )
        n.carriers.loc[carrier, "max_growth"] = max_per_period * 1e3

    for carrier in opts["max_relative_growth"].keys():
        max_r_per_period = opts["max_relative_growth"][carrier]
        logger.info(
            f"set maximum relative growth per investment period of {carrier} to {max_r_per_period}."
        )
        n.carriers.loc[carrier, "max_relative_growth"] = max_r_per_period

    return n


def add_retrofit_gas_boiler_constraint(n, snapshots):
    """
    Allow retrofitting of existing gas boilers to H2 boilers.
    """
    c = "Link"
    logger.info("Add constraint for retrofitting gas boilers to H2 boilers.")
    # existing gas boilers
    mask = n.links.carrier.str.contains("gas boiler") & ~n.links.p_nom_extendable
    gas_i = n.links[mask].index
    mask = n.links.carrier.str.contains("retrofitted H2 boiler")
    h2_i = n.links[mask].index

    n.links.loc[gas_i, "p_nom_extendable"] = True
    p_nom = n.links.loc[gas_i, "p_nom"]
    n.links.loc[gas_i, "p_nom"] = 0

    # heat profile
    cols = n.loads_t.p_set.columns[
        n.loads_t.p_set.columns.str.contains("heat")
        & ~n.loads_t.p_set.columns.str.contains("industry")
        & ~n.loads_t.p_set.columns.str.contains("agriculture")
    ]
    profile = n.loads_t.p_set[cols].div(
        n.loads_t.p_set[cols].groupby(level=0).max(), level=0
    )
    # to deal if max value is zero
    profile.fillna(0, inplace=True)
    profile.rename(columns=n.loads.bus.to_dict(), inplace=True)
    profile = profile.reindex(columns=n.links.loc[gas_i, "bus1"])
    profile.columns = gas_i

    rhs = profile.mul(p_nom)

    dispatch = n.model["Link-p"]
    active = get_activity_mask(n, c, snapshots, gas_i)
    rhs = rhs[active]
    p_gas = dispatch.sel(Link=gas_i)
    p_h2 = dispatch.sel(Link=h2_i)

    lhs = p_gas + p_h2

    n.model.add_constraints(lhs == rhs, name="gas_retrofit")


def prepare_network(
    n,
    solve_opts=None,
    config=None,
    foresight=None,
    planning_horizons=None,
    co2_sequestration_potential=None,
):
    if "clip_p_max_pu" in solve_opts:
        for df in (
            n.generators_t.p_max_pu,
            n.generators_t.p_min_pu,
            n.links_t.p_max_pu,
            n.links_t.p_min_pu,
            n.storage_units_t.inflow,
        ):
            df.where(df > solve_opts["clip_p_max_pu"], other=0.0, inplace=True)

    if load_shedding := solve_opts.get("load_shedding"):
        # intersect between macroeconomic and surveybased willingness to pay
        # http://journal.frontiersin.org/article/10.3389/fenrg.2015.00055/full
        # TODO: retrieve color and nice name from config
        n.add("Carrier", "load", color="#dd2e23", nice_name="Load shedding")
        buses_i = n.buses.index
        if not np.isscalar(load_shedding):
            # TODO: do not scale via sign attribute (use Eur/MWh instead of Eur/kWh)
            load_shedding = 1e2  # Eur/kWh

        n.madd(
            "Generator",
            buses_i,
            " load",
            bus=buses_i,
            carrier="load",
            sign=1e-3,  # Adjust sign to measure p and p_nom in kW instead of MW
            marginal_cost=load_shedding,  # Eur/kWh
            p_nom=1e9,  # kW
        )

    if solve_opts.get("curtailment_mode"):
        n.add("Carrier", "curtailment", color="#fedfed", nice_name="Curtailment")
        n.generators_t.p_min_pu = n.generators_t.p_max_pu
        buses_i = n.buses.query("carrier == 'AC'").index
        n.madd(
            "Generator",
            buses_i,
            suffix=" curtailment",
            bus=buses_i,
            p_min_pu=-1,
            p_max_pu=0,
            marginal_cost=-0.1,
            carrier="curtailment",
            p_nom=1e6,
        )

    if solve_opts.get("noisy_costs"):
        for t in n.iterate_components():
            # if 'capital_cost' in t.df:
            #    t.df['capital_cost'] += 1e1 + 2.*(np.random.random(len(t.df)) - 0.5)
            if "marginal_cost" in t.df:
                t.df["marginal_cost"] += 1e-2 + 2e-3 * (
                    np.random.random(len(t.df)) - 0.5
                )

        for t in n.iterate_components(["Line", "Link"]):
            t.df["capital_cost"] += (
                1e-1 + 2e-2 * (np.random.random(len(t.df)) - 0.5)
            ) * t.df["length"]

    if solve_opts.get("nhours"):
        nhours = solve_opts["nhours"]
        n.set_snapshots(n.snapshots[:nhours])
        n.snapshot_weightings[:] = 8760.0 / nhours

    if foresight == "myopic":
        add_land_use_constraint(n)

    if foresight == "perfect":
        n = add_land_use_constraint_perfect(n)
        if snakemake.params["sector"]["limit_max_growth"]["enable"]:
            n = add_max_growth(n)

    if n.stores.carrier.eq("co2 sequestered").any():
        limit_dict = co2_sequestration_potential
        add_co2_sequestration_limit(n, limit_dict=limit_dict)

    return n


def add_CCL_constraints(n, config):
    """
    Add CCL (country & carrier limit) constraint to the network.

    Add minimum and maximum levels of generator nominal capacity per carrier
    for individual countries. Opts and path for agg_p_nom_minmax.csv must be defined
    in config.yaml. Default file is available at data/agg_p_nom_minmax.csv.

    Parameters
    ----------
    n : pypsa.Network
    config : dict

    Example
    -------
    scenario:
        opts: [Co2L-CCL-24h]
    electricity:
        agg_p_nom_limits: data/agg_p_nom_minmax.csv
    """
    agg_p_nom_minmax = pd.read_csv(
        config["solving"]["agg_p_nom_limits"]["file"], index_col=[0, 1], header=[0, 1]
    )[snakemake.wildcards.planning_horizons]
    logger.info("Adding generation capacity constraints per carrier and country")
    p_nom = n.model["Generator-p_nom"]

    gens = n.generators.query("p_nom_extendable").rename_axis(index="Generator-ext")
    if config["solving"]["agg_p_nom_limits"]["agg_offwind"]:
        rename_offwind = {
            "offwind-ac": "offwind-all",
            "offwind-dc": "offwind-all",
            "offwind": "offwind-all",
        }
        gens = gens.replace(rename_offwind)
    grouper = pd.concat([gens.bus.map(n.buses.country), gens.carrier], axis=1)
    lhs = p_nom.groupby(grouper).sum().rename(bus="country")

    if config["solving"]["agg_p_nom_limits"]["include_existing"]:
        gens_cst = n.generators.query("~p_nom_extendable").rename_axis(
            index="Generator-cst"
        )
        gens_cst = gens_cst[
            (gens_cst["build_year"] + gens_cst["lifetime"])
            >= int(snakemake.wildcards.planning_horizons)
        ]
        if config["solving"]["agg_p_nom_limits"]["agg_offwind"]:
            gens_cst = gens_cst.replace(rename_offwind)
        rhs_cst = (
            pd.concat(
                [gens_cst.bus.map(n.buses.country), gens_cst[["carrier", "p_nom"]]],
                axis=1,
            )
            .groupby(["bus", "carrier"])
            .sum()
        )
        rhs_cst.index = rhs_cst.index.rename({"bus": "country"})
        rhs_min = agg_p_nom_minmax["min"].dropna()
        idx_min = rhs_min.index.join(rhs_cst.index, how="left")
        rhs_min = rhs_min.reindex(idx_min).fillna(0)
        rhs = (rhs_min - rhs_cst.reindex(idx_min).fillna(0).p_nom).dropna()
        rhs[rhs < 0] = 0
        minimum = xr.DataArray(rhs).rename(dim_0="group")
    else:
        minimum = xr.DataArray(agg_p_nom_minmax["min"].dropna()).rename(dim_0="group")

    index = minimum.indexes["group"].intersection(lhs.indexes["group"])
    if not index.empty:
        n.model.add_constraints(
            lhs.sel(group=index) >= minimum.loc[index], name="agg_p_nom_min"
        )

    if config["solving"]["agg_p_nom_limits"]["include_existing"]:
        rhs_max = agg_p_nom_minmax["max"].dropna()
        idx_max = rhs_max.index.join(rhs_cst.index, how="left")
        rhs_max = rhs_max.reindex(idx_max).fillna(0)
        rhs = (rhs_max - rhs_cst.reindex(idx_max).fillna(0).p_nom).dropna()
        rhs[rhs < 0] = 0
        maximum = xr.DataArray(rhs).rename(dim_0="group")
    else:
        maximum = xr.DataArray(agg_p_nom_minmax["max"].dropna()).rename(dim_0="group")

    index = maximum.indexes["group"].intersection(lhs.indexes["group"])
    if not index.empty:
        n.model.add_constraints(
            lhs.sel(group=index) <= maximum.loc[index], name="agg_p_nom_max"
        )


def add_EQ_constraints(n, o, scaling=1e-1):
    """
    Add equity constraints to the network.

    Currently this is only implemented for the electricity sector only.

    Opts must be specified in the config.yaml.

    Parameters
    ----------
    n : pypsa.Network
    o : str

    Example
    -------
    scenario:
        opts: [Co2L-EQ0.7-24h]

    Require each country or node to on average produce a minimal share
    of its total electricity consumption itself. Example: EQ0.7c demands each country
    to produce on average at least 70% of its consumption; EQ0.7 demands
    each node to produce on average at least 70% of its consumption.
    """
    # TODO: Generalize to cover myopic and other sectors?
    float_regex = r"[0-9]*\.?[0-9]+"
    level = float(re.findall(float_regex, o)[0])
    if o[-1] == "c":
        ggrouper = n.generators.bus.map(n.buses.country)
        lgrouper = n.loads.bus.map(n.buses.country)
        sgrouper = n.storage_units.bus.map(n.buses.country)
    else:
        ggrouper = n.generators.bus
        lgrouper = n.loads.bus
        sgrouper = n.storage_units.bus
    load = (
        n.snapshot_weightings.generators
        @ n.loads_t.p_set.groupby(lgrouper, axis=1).sum()
    )
    inflow = (
        n.snapshot_weightings.stores
        @ n.storage_units_t.inflow.groupby(sgrouper, axis=1).sum()
    )
    inflow = inflow.reindex(load.index).fillna(0.0)
    rhs = scaling * (level * load - inflow)
    p = n.model["Generator-p"]
    lhs_gen = (
        (p * (n.snapshot_weightings.generators * scaling))
        .groupby(ggrouper.to_xarray())
        .sum()
        .sum("snapshot")
    )
    # TODO: double check that this is really needed, why do have to subtract the spillage
    if not n.storage_units_t.inflow.empty:
        spillage = n.model["StorageUnit-spill"]
        lhs_spill = (
            (spillage * (-n.snapshot_weightings.stores * scaling))
            .groupby(sgrouper.to_xarray())
            .sum()
            .sum("snapshot")
        )
        lhs = lhs_gen + lhs_spill
    else:
        lhs = lhs_gen
    n.model.add_constraints(lhs >= rhs, name="equity_min")


def add_BAU_constraints(n, config):
    """
    Add a per-carrier minimal overall capacity.

    BAU_mincapacities and opts must be adjusted in the config.yaml.

    Parameters
    ----------
    n : pypsa.Network
    config : dict

    Example
    -------
    scenario:
        opts: [Co2L-BAU-24h]
    electricity:
        BAU_mincapacities:
            solar: 0
            onwind: 0
            OCGT: 100000
            offwind-ac: 0
            offwind-dc: 0
    Which sets minimum expansion across all nodes e.g. in Europe to 100GW.
    OCGT bus 1 + OCGT bus 2 + ... > 100000
    """
    mincaps = pd.Series(config["electricity"]["BAU_mincapacities"])
    p_nom = n.model["Generator-p_nom"]
    ext_i = n.generators.query("p_nom_extendable")
    ext_carrier_i = xr.DataArray(ext_i.carrier.rename_axis("Generator-ext"))
    lhs = p_nom.groupby(ext_carrier_i).sum()
    rhs = mincaps[lhs.indexes["carrier"]].rename_axis("carrier")
    n.model.add_constraints(lhs >= rhs, name="bau_mincaps")


# TODO: think about removing or make per country
def add_SAFE_constraints(n, config):
    """
    Add a capacity reserve margin of a certain fraction above the peak demand.
    Renewable generators and storage do not contribute. Ignores network.

    Parameters
    ----------
        n : pypsa.Network
        config : dict

    Example
    -------
    config.yaml requires to specify opts:

    scenario:
        opts: [Co2L-SAFE-24h]
    electricity:
        SAFE_reservemargin: 0.1
    Which sets a reserve margin of 10% above the peak demand.
    """
    peakdemand = n.loads_t.p_set.sum(axis=1).max()
    margin = 1.0 + config["electricity"]["SAFE_reservemargin"]
    reserve_margin = peakdemand * margin
    conventional_carriers = config["electricity"]["conventional_carriers"]  # noqa: F841
    ext_gens_i = n.generators.query(
        "carrier in @conventional_carriers & p_nom_extendable"
    ).index
    p_nom = n.model["Generator-p_nom"].loc[ext_gens_i]
    lhs = p_nom.sum()
    exist_conv_caps = n.generators.query(
        "~p_nom_extendable & carrier in @conventional_carriers"
    ).p_nom.sum()
    rhs = reserve_margin - exist_conv_caps
    n.model.add_constraints(lhs >= rhs, name="safe_mintotalcap")


def add_operational_reserve_margin(n, sns, config):
    """
    Build reserve margin constraints based on the formulation given in
    https://genxproject.github.io/GenX/dev/core/#Reserves.

    Parameters
    ----------
        n : pypsa.Network
        sns: pd.DatetimeIndex
        config : dict

    Example:
    --------
    config.yaml requires to specify operational_reserve:
    operational_reserve: # like https://genxproject.github.io/GenX/dev/core/#Reserves
        activate: true
        epsilon_load: 0.02 # percentage of load at each snapshot
        epsilon_vres: 0.02 # percentage of VRES at each snapshot
        contingency: 400000 # MW
    """
    reserve_config = config["electricity"]["operational_reserve"]
    EPSILON_LOAD = reserve_config["epsilon_load"]
    EPSILON_VRES = reserve_config["epsilon_vres"]
    CONTINGENCY = reserve_config["contingency"]

    # Reserve Variables
    n.model.add_variables(
        0, np.inf, coords=[sns, n.generators.index], name="Generator-r"
    )
    reserve = n.model["Generator-r"]
    summed_reserve = reserve.sum("Generator")

    # Share of extendable renewable capacities
    ext_i = n.generators.query("p_nom_extendable").index
    vres_i = n.generators_t.p_max_pu.columns
    if not ext_i.empty and not vres_i.empty:
        capacity_factor = n.generators_t.p_max_pu[vres_i.intersection(ext_i)]
        p_nom_vres = (
            n.model["Generator-p_nom"]
            .loc[vres_i.intersection(ext_i)]
            .rename({"Generator-ext": "Generator"})
        )
        lhs = summed_reserve + (
            p_nom_vres * (-EPSILON_VRES * xr.DataArray(capacity_factor))
        ).sum("Generator")

    # Total demand per t
    demand = get_as_dense(n, "Load", "p_set").sum(axis=1)

    # VRES potential of non extendable generators
    capacity_factor = n.generators_t.p_max_pu[vres_i.difference(ext_i)]
    renewable_capacity = n.generators.p_nom[vres_i.difference(ext_i)]
    potential = (capacity_factor * renewable_capacity).sum(axis=1)

    # Right-hand-side
    rhs = EPSILON_LOAD * demand + EPSILON_VRES * potential + CONTINGENCY

    n.model.add_constraints(lhs >= rhs, name="reserve_margin")

    # additional constraint that capacity is not exceeded
    gen_i = n.generators.index
    ext_i = n.generators.query("p_nom_extendable").index
    fix_i = n.generators.query("not p_nom_extendable").index

    dispatch = n.model["Generator-p"]
    reserve = n.model["Generator-r"]

    capacity_variable = n.model["Generator-p_nom"].rename(
        {"Generator-ext": "Generator"}
    )
    capacity_fixed = n.generators.p_nom[fix_i]

    p_max_pu = get_as_dense(n, "Generator", "p_max_pu")

    lhs = dispatch + reserve - capacity_variable * xr.DataArray(p_max_pu[ext_i])

    rhs = (p_max_pu[fix_i] * capacity_fixed).reindex(columns=gen_i, fill_value=0)

    n.model.add_constraints(lhs <= rhs, name="Generator-p-reserve-upper")


def add_battery_constraints(n):
    """
    Add constraint ensuring that charger = discharger, i.e.
    1 * charger_size - efficiency * discharger_size = 0
    """
    if not n.links.p_nom_extendable.any():
        return

    discharger_bool = n.links.index.str.contains("battery discharger")
    charger_bool = n.links.index.str.contains("battery charger")

    dischargers_ext = n.links[discharger_bool].query("p_nom_extendable").index
    chargers_ext = n.links[charger_bool].query("p_nom_extendable").index

    eff = n.links.efficiency[dischargers_ext].values
    lhs = (
        n.model["Link-p_nom"].loc[chargers_ext]
        - n.model["Link-p_nom"].loc[dischargers_ext] * eff
    )

    n.model.add_constraints(lhs == 0, name="Link-charger_ratio")


def add_lossy_bidirectional_link_constraints(n):
    if not n.links.p_nom_extendable.any() or "reversed" not in n.links.columns:
        return

    n.links["reversed"] = n.links.reversed.fillna(0).astype(bool)
    carriers = n.links.loc[n.links.reversed, "carrier"].unique()  # noqa: F841

    forward_i = n.links.query(
        "carrier in @carriers and ~reversed and p_nom_extendable"
    ).index

    def get_backward_i(forward_i):
        return pd.Index(
            [
                (
                    re.sub(r"-(\d{4})$", r"-reversed-\1", s)
                    if re.search(r"-\d{4}$", s)
                    else s + "-reversed"
                )
                for s in forward_i
            ]
        )

    backward_i = get_backward_i(forward_i)

    lhs = n.model["Link-p_nom"].loc[backward_i]
    rhs = n.model["Link-p_nom"].loc[forward_i]

    n.model.add_constraints(lhs == rhs, name="Link-bidirectional_sync")


def add_chp_constraints(n):
    electric = (
        n.links.index.str.contains("urban central")
        & n.links.index.str.contains("CHP")
        & n.links.index.str.contains("electric")
    )
    heat = (
        n.links.index.str.contains("urban central")
        & n.links.index.str.contains("CHP")
        & n.links.index.str.contains("heat")
    )

    electric_ext = n.links[electric].query("p_nom_extendable").index
    heat_ext = n.links[heat].query("p_nom_extendable").index

    electric_fix = n.links[electric].query("~p_nom_extendable").index
    heat_fix = n.links[heat].query("~p_nom_extendable").index

    p = n.model["Link-p"]  # dimension: [time, link]

    # output ratio between heat and electricity and top_iso_fuel_line for extendable
    if not electric_ext.empty:
        p_nom = n.model["Link-p_nom"]

        lhs = (
            p_nom.loc[electric_ext]
            * (n.links.p_nom_ratio * n.links.efficiency)[electric_ext].values
            - p_nom.loc[heat_ext] * n.links.efficiency[heat_ext].values
        )
        n.model.add_constraints(lhs == 0, name="chplink-fix_p_nom_ratio")

        rename = {"Link-ext": "Link"}
        lhs = (
            p.loc[:, electric_ext]
            + p.loc[:, heat_ext]
            - p_nom.rename(rename).loc[electric_ext]
        )
        n.model.add_constraints(lhs <= 0, name="chplink-top_iso_fuel_line_ext")

    # top_iso_fuel_line for fixed
    if not electric_fix.empty:
        lhs = p.loc[:, electric_fix] + p.loc[:, heat_fix]
        rhs = n.links.p_nom[electric_fix]
        n.model.add_constraints(lhs <= rhs, name="chplink-top_iso_fuel_line_fix")

    # back-pressure
    if not electric.empty:
        lhs = (
            p.loc[:, heat] * (n.links.efficiency[heat] * n.links.c_b[electric].values)
            - p.loc[:, electric] * n.links.efficiency[electric]
        )
        n.model.add_constraints(lhs <= rhs, name="chplink-backpressure")


def add_pipe_retrofit_constraint(n):
    """
    Add constraint for retrofitting existing CH4 pipelines to H2 pipelines.
    """
    if "reversed" not in n.links.columns:
        n.links["reversed"] = False
    gas_pipes_i = n.links.query(
        "carrier == 'gas pipeline' and p_nom_extendable and ~reversed"
    ).index
    h2_retrofitted_i = n.links.query(
        "carrier == 'H2 pipeline retrofitted' and p_nom_extendable and ~reversed"
    ).index

    if h2_retrofitted_i.empty or gas_pipes_i.empty:
        return

    p_nom = n.model["Link-p_nom"]

    CH4_per_H2 = 1 / n.config["sector"]["H2_retrofit_capacity_per_CH4"]
    lhs = p_nom.loc[gas_pipes_i] + CH4_per_H2 * p_nom.loc[h2_retrofitted_i]
    rhs = n.links.p_nom[gas_pipes_i].rename_axis("Link-ext")

    n.model.add_constraints(lhs == rhs, name="Link-pipe_retrofit")


def add_flexible_egs_constraint(n):
    """
    Upper bounds the charging capacity of the geothermal reservoir according to
    the well capacity.
    """
    well_index = n.links.loc[n.links.carrier == "geothermal heat"].index
    storage_index = n.storage_units.loc[
        n.storage_units.carrier == "geothermal heat"
    ].index

    p_nom_rhs = n.model["Link-p_nom"].loc[well_index]
    p_nom_lhs = n.model["StorageUnit-p_nom"].loc[storage_index]

    n.model.add_constraints(
        p_nom_lhs <= p_nom_rhs,
        name="upper_bound_charging_capacity_of_geothermal_reservoir",
    )


def add_co2_atmosphere_constraint(n, snapshots):
    glcs = n.global_constraints[n.global_constraints.type == "co2_atmosphere"]

    if glcs.empty:
        return
    for name, glc in glcs.iterrows():
        carattr = glc.carrier_attribute
        emissions = n.carriers.query(f"{carattr} != 0")[carattr]

        if emissions.empty:
            continue

        # stores
        bus_carrier = n.stores.bus.map(n.buses.carrier)
        stores = n.stores[bus_carrier.isin(emissions.index) & ~n.stores.e_cyclic]
        if not stores.empty:
            last_i = snapshots[-1]
            lhs = n.model["Store-e"].loc[last_i, stores.index]
            rhs = glc.constant

            n.model.add_constraints(lhs <= rhs, name=f"GlobalConstraint-{name}")


def extra_functionality(n, snapshots):
    """
    Collects supplementary constraints which will be passed to
    ``pypsa.optimization.optimize``.

    If you want to enforce additional custom constraints, this is a good
    location to add them. The arguments ``opts`` and
    ``snakemake.config`` are expected to be attached to the network.
    """
    config = n.config
    constraints = config["solving"].get("constraints", {})
    if constraints["BAU"] and n.generators.p_nom_extendable.any():
        add_BAU_constraints(n, config)
    if constraints["SAFE"] and n.generators.p_nom_extendable.any():
        add_SAFE_constraints(n, config)
    if constraints["CCL"] and n.generators.p_nom_extendable.any():
        add_CCL_constraints(n, config)

    reserve = config["electricity"].get("operational_reserve", {})
    if reserve.get("activate"):
        add_operational_reserve_margin(n, snapshots, config)

    if EQ_o := constraints["EQ"]:
        add_EQ_constraints(n, EQ_o.replace("EQ", ""))

    if {"solar-hsat", "solar"}.issubset(
        config["electricity"]["renewable_carriers"]
    ) and {"solar-hsat", "solar"}.issubset(
        config["electricity"]["extendable_carriers"]["Generator"]
    ):
        add_solar_potential_constraints(n, config)

    add_battery_constraints(n)
    add_lossy_bidirectional_link_constraints(n)
    add_pipe_retrofit_constraint(n)
    if n._multi_invest:
        add_carbon_constraint(n, snapshots)
        add_carbon_budget_constraint(n, snapshots)
        add_retrofit_gas_boiler_constraint(n, snapshots)
    else:
        add_co2_atmosphere_constraint(n, snapshots)

    if config["sector"]["enhanced_geothermal"]["enable"]:
        add_flexible_egs_constraint(n)

    if n.params.custom_extra_functionality:
        source_path = n.params.custom_extra_functionality
        assert os.path.exists(source_path), f"{source_path} does not exist"
        sys.path.append(os.path.dirname(source_path))
        module_name = os.path.splitext(os.path.basename(source_path))[0]
        module = importlib.import_module(module_name)
        custom_extra_functionality = getattr(module, module_name)
        custom_extra_functionality(n, snapshots, snakemake)


def solve_network(n, config, params, solving, **kwargs):
    set_of_options = solving["solver"]["options"]
    cf_solving = solving["options"]

    kwargs["multi_investment_periods"] = config["foresight"] == "perfect"
    kwargs["solver_options"] = (
        solving["solver_options"][set_of_options] if set_of_options else {}
    )
    kwargs["solver_name"] = solving["solver"]["name"]
    kwargs["extra_functionality"] = extra_functionality
    kwargs["transmission_losses"] = cf_solving.get("transmission_losses", False)
    kwargs["linearized_unit_commitment"] = cf_solving.get(
        "linearized_unit_commitment", False
    )
    kwargs["assign_all_duals"] = cf_solving.get("assign_all_duals", False)
    kwargs["io_api"] = cf_solving.get("io_api", None)

    if kwargs["solver_name"] == "gurobi":
        logging.getLogger("gurobipy").setLevel(logging.CRITICAL)

    rolling_horizon = cf_solving.pop("rolling_horizon", False)
    skip_iterations = cf_solving.pop("skip_iterations", False)
    if not n.lines.s_nom_extendable.any():
        skip_iterations = True
        logger.info("No expandable lines found. Skipping iterative solving.")

    # add to network for extra_functionality
    n.config = config
    n.params = params

    if rolling_horizon and snakemake.rule == "solve_operations_network":
        kwargs["horizon"] = cf_solving.get("horizon", 365)
        kwargs["overlap"] = cf_solving.get("overlap", 0)
        n.optimize.optimize_with_rolling_horizon(**kwargs)
        status, condition = "", ""
    elif skip_iterations:
        status, condition = n.optimize(**kwargs)
    else:
        kwargs["track_iterations"] = cf_solving["track_iterations"]
        kwargs["min_iterations"] = cf_solving["min_iterations"]
        kwargs["max_iterations"] = cf_solving["max_iterations"]
        if cf_solving["post_discretization"].pop("enable"):
            logger.info("Add post-discretization parameters.")
            kwargs.update(cf_solving["post_discretization"])
        status, condition = n.optimize.optimize_transmission_expansion_iteratively(
            **kwargs
        )

    if status != "ok" and not rolling_horizon:
        logger.warning(
            f"Solving status '{status}' with termination condition '{condition}'"
        )

    if "infeasible" in condition:
        labels = n.model.compute_infeasibilities()
        logger.info(f"Labels:\n{labels}")
        n.model.print_infeasibilities()
        raise RuntimeError("Solving status 'infeasible'")

    if status == "warning":
        raise RuntimeError(
            "Solving status 'warning'. Results may not be reliable. Aborting."
        )

    return n


# %%
if __name__ == "__main__":
    if "snakemake" not in globals():
        from _helpers import mock_snakemake

        snakemake = mock_snakemake(
            "solve_sector_network_perfect",
            configfiles="../config/test/config.perfect.yaml",
            opts="",
            clusters="5",
            ll="v1.0",
            sector_opts="",
            # planning_horizons="2030",
        )
    configure_logging(snakemake)
    set_scenario_config(snakemake)
    update_config_from_wildcards(snakemake.config, snakemake.wildcards)

    solve_opts = snakemake.params.solving["options"]

    np.random.seed(solve_opts.get("seed", 123))

    n = pypsa.Network(snakemake.input.network)

    n = prepare_network(
        n,
        solve_opts,
        config=snakemake.config,
        foresight=snakemake.params.foresight,
        planning_horizons=snakemake.params.planning_horizons,
        co2_sequestration_potential=snakemake.params["co2_sequestration_potential"],
    )

    with memory_logger(
        filename=getattr(snakemake.log, "memory", None), interval=30.0
    ) as mem:
        n = solve_network(
            n,
            config=snakemake.config,
            params=snakemake.params,
            solving=snakemake.params.solving,
            log_fn=snakemake.log.solver,
        )

    logger.info(f"Maximum memory usage: {mem.mem_usage}")

    n.meta = dict(snakemake.config, **dict(wildcards=dict(snakemake.wildcards)))
    n.export_to_netcdf(snakemake.output.network)

    with open(snakemake.output.config, "w") as file:
        yaml.dump(
            n.meta,
            file,
            default_flow_style=False,
            allow_unicode=True,
            sort_keys=False,
        )<|MERGE_RESOLUTION|>--- conflicted
+++ resolved
@@ -187,51 +187,17 @@
             lambda x: (x * factor) if carrier in x.name else x, axis=1
         )
 
-<<<<<<< HEAD
-    if "m" in snakemake.wildcards.clusters:
-        location = pd.Series(
-            [" ".join(i.split(" ")[:2]) for i in n.generators.index],
-            index=n.generators.index,
-        )
-        ggrouper = pd.Series(
-            n.generators.loc[solar].index.rename("bus").map(location),
-            index=n.generators.loc[solar].index,
-        ).to_xarray()
-        rhs = (
-            n.generators.loc[solar_today, "p_nom_max"]
-            .groupby(n.generators.loc[solar_today].index.rename("bus").map(location))
-            .sum()
-            - n.generators.loc[solar_hsat, "p_nom"]
-            .groupby(n.generators.loc[solar_hsat].index.rename("bus").map(location))
-            .sum()
-            * land_use_factors["solar-hsat"]
-        ).clip(lower=0)
-
-    else:
-        location = pd.Series(n.buses.index, index=n.buses.index)
-        ggrouper = n.generators.loc[solar].bus
-        rhs = (
-            n.generators.loc[solar_today, "p_nom_max"]
-            .groupby(n.generators.loc[solar_today].bus.map(location))
-            .sum()
-            - n.generators.loc[solar_hsat, "p_nom"]
-            .groupby(n.generators.loc[solar_hsat].bus.map(location))
-            .sum()
-            * land_use_factors["solar-hsat"]
-        ).clip(lower=0)
-=======
     location = pd.Series(n.buses.index, index=n.buses.index)
     ggrouper = n.generators.loc[solar].bus
     rhs = (
         n.generators.loc[solar_today, "p_nom_max"]
         .groupby(n.generators.loc[solar_today].bus.map(location))
         .sum()
-        - n.generators.loc[solar_hsat, "p_nom_opt"]
+        - n.generators.loc[solar_hsat, "p_nom"]
         .groupby(n.generators.loc[solar_hsat].bus.map(location))
         .sum()
         * land_use_factors["solar-hsat"]
     ).clip(lower=0)
->>>>>>> 8f1a6b15
 
     lhs = (
         (n.model["Generator-p_nom"].rename(rename).loc[solar] * land_use.squeeze())
