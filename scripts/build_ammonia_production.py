# -*- coding: utf-8 -*-
# SPDX-FileCopyrightText: : 2020-2023 The PyPSA-Eur Authors
#
# SPDX-License-Identifier: MIT
"""
Build historical annual ammonia production per country in ktonNH3/a.
"""

import country_converter as coco
import numpy as np
import pandas as pd
from _helpers import set_scenario_config

cc = coco.CountryConverter()


if __name__ == "__main__":
    if "snakemake" not in globals():
        from _helpers import mock_snakemake

        snakemake = mock_snakemake("build_ammonia_production")

    set_scenario_config(snakemake)

    ammonia = pd.read_excel(
        snakemake.input.usgs,
        sheet_name="T12",
        skiprows=5,
        header=0,
        index_col=0,
        skipfooter=19,
        na_values=["--"],
    )

    ammonia.index = cc.convert(ammonia.index, to="iso2")

    years = [str(i) for i in range(2013, 2018)]

    ammonia = ammonia[years]
<<<<<<< HEAD
    ammonia.replace("--", np.nan, inplace=True)
    ammonia = ammonia.astype(float)
=======
>>>>>>> d6e710e7

    # convert from ktonN to ktonNH3
    ammonia *= 17 / 14

    ammonia.index.name = "ktonNH3/a"

    ammonia.to_csv(snakemake.output.ammonia_production)<|MERGE_RESOLUTION|>--- conflicted
+++ resolved
@@ -37,11 +37,8 @@
     years = [str(i) for i in range(2013, 2018)]
 
     ammonia = ammonia[years]
-<<<<<<< HEAD
     ammonia.replace("--", np.nan, inplace=True)
     ammonia = ammonia.astype(float)
-=======
->>>>>>> d6e710e7
 
     # convert from ktonN to ktonNH3
     ammonia *= 17 / 14
