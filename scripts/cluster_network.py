--- conflicted
+++ resolved
@@ -461,13 +461,9 @@
     if "snakemake" not in globals():
         from _helpers import mock_snakemake
 
-<<<<<<< HEAD
         snakemake = mock_snakemake(
             "cluster_network", simpl="", clusters="5", weather_year=""
         )
-=======
-        snakemake = mock_snakemake("cluster_network", simpl="", clusters="37")
->>>>>>> 9cc6761d
     configure_logging(snakemake)
 
     params = snakemake.params
