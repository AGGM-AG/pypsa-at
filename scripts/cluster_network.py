# SPDX-FileCopyrightText: Contributors to PyPSA-Eur <https://github.com/pypsa/pypsa-eur>
#
# SPDX-License-Identifier: MIT

# coding: utf-8
"""
Creates networks clustered to ``{cluster}`` number of zones with aggregated
buses and transmission corridors.

Outputs
-------

- ``resources/regions_onshore_base_s_{clusters}.geojson``:

    .. image:: img/regions_onshore_base_s_X.png
        :scale: 33 %

- ``resources/regions_offshore_base_s_{clusters}.geojson``:

    .. image:: img/regions_offshore_base_s_X.png
        :scale: 33 %

- ``resources/busmap_base_s_{clusters}.csv``: Mapping of buses from ``networks/base.nc`` to ``networks/base_s_{clusters}.nc``;
- ``resources/linemap_base_s_{clusters}.csv``: Mapping of lines from ``networks/base.nc`` to ``networks/base_s_{clusters}.nc``;
- ``networks/base_s_{clusters}.nc``:

    .. image:: img/base_s_X.png
        :scale: 40  %

Description
-----------

.. note::

    **Is it possible to run the model without the** ``simplify_network`` **rule?**

        No, the network clustering methods in the PyPSA module
        `pypsa.clustering.spatial <https://github.com/PyPSA/PyPSA/blob/master/pypsa/clustering/spatial.py>`_
        do not work reliably with multiple voltage levels and transformers.

Exemplary unsolved network clustered to 512 nodes:

.. image:: img/base_s_512.png
    :scale: 40  %
    :align: center

Exemplary unsolved network clustered to 256 nodes:

.. image:: img/base_s_256.png
    :scale: 40  %
    :align: center

Exemplary unsolved network clustered to 128 nodes:

.. image:: img/base_s_128.png
    :scale: 40  %
    :align: center

Exemplary unsolved network clustered to 37 nodes:

.. image:: img/base_s_37.png
    :scale: 40  %
    :align: center
"""

import logging
import warnings
from functools import reduce

import geopandas as gpd
import linopy
import numpy as np
import pandas as pd
import pypsa
import tqdm
import xarray as xr
<<<<<<< HEAD
from base_network import append_bus_shapes
=======
from _helpers import configure_logging, set_scenario_config
>>>>>>> fd9458de
from packaging.version import Version, parse
from pypsa.clustering.spatial import (
    busmap_by_greedy_modularity,
    busmap_by_hac,
    busmap_by_kmeans,
    get_clustering_from_busmap,
)
from scipy.sparse.csgraph import connected_components
from shapely.algorithms.polylabel import polylabel
from shapely.geometry import MultiPolygon, Polygon

from scripts._helpers import configure_logging, set_scenario_config

PD_GE_2_2 = parse(pd.__version__) >= Version("2.2")

warnings.filterwarnings(action="ignore", category=UserWarning)
idx = pd.IndexSlice
logger = logging.getLogger(__name__)

GEO_CRS = "EPSG:4326"
DISTANCE_CRS = "EPSG:3035"
BUS_TOL = 500  # meters


def normed(x):
    return (x / x.sum()).fillna(0.0)


def weighting_for_country(df: pd.DataFrame, weights: pd.Series) -> pd.Series:
    w = normed(weights.reindex(df.index, fill_value=0))
    return (w * (100 / w.max())).clip(lower=1).astype(int)


def get_feature_data_for_hac(fn: str) -> pd.DataFrame:
    ds = xr.open_dataset(fn)
    feature_data = (
        pd.concat([ds[var].to_pandas() for var in ds.data_vars], axis=0).fillna(0.0).T
    )
    feature_data.columns = feature_data.columns.astype(str)
    return feature_data


def fix_country_assignment_for_hac(n: pypsa.Network) -> None:
    # overwrite country of nodes that are disconnected from their country-topology
    for country in n.buses.country.unique():
        m = n[n.buses.country == country].copy()

        _, labels = connected_components(m.adjacency_matrix(), directed=False)

        component = pd.Series(labels, index=m.buses.index)
        component_sizes = component.value_counts()

        if len(component_sizes) > 1:
            disconnected_bus = component[component == component_sizes.index[-1]].index[
                0
            ]

            neighbor_bus = n.lines.query(
                "bus0 == @disconnected_bus or bus1 == @disconnected_bus"
            ).iloc[0][["bus0", "bus1"]]
            new_country = list(set(n.buses.loc[neighbor_bus].country) - {country})[0]

            logger.info(
                f"overwriting country `{country}` of bus `{disconnected_bus}` "
                f"to new country `{new_country}`, because it is disconnected "
                "from its initial inter-country transmission grid."
            )
            n.buses.at[disconnected_bus, "country"] = new_country


def distribute_n_clusters_to_countries(
    n: pypsa.Network,
    n_clusters: int,
    cluster_weights: pd.Series,
    focus_weights: dict | None = None,
    solver_name: str = "scip",
) -> pd.Series:
    """
    Determine the number of clusters per country.
    """
    L = (
        cluster_weights.groupby([n.buses.country, n.buses.sub_network])
        .sum()
        .pipe(normed)
    )

    N = n.buses.groupby(["country", "sub_network"]).size()[L.index]

    assert n_clusters >= len(N) and n_clusters <= N.sum(), (
        f"Number of clusters must be {len(N)} <= n_clusters <= {N.sum()} for this selection of countries."
    )

    if isinstance(focus_weights, dict):
        total_focus = sum(list(focus_weights.values()))

        assert total_focus <= 1.0, (
            "The sum of focus weights must be less than or equal to 1."
        )

        for country, weight in focus_weights.items():
            L[country] = weight / len(L[country])

        remainder = [
            c not in focus_weights.keys() for c in L.index.get_level_values("country")
        ]
        L[remainder] = L.loc[remainder].pipe(normed) * (1 - total_focus)

        logger.warning("Using custom focus weights for determining number of clusters.")

    assert np.isclose(L.sum(), 1.0, rtol=1e-3), (
        f"Country weights L must sum up to 1.0 when distributing clusters. Is {L.sum()}."
    )

    m = linopy.Model()
    clusters = m.add_variables(
        lower=1, upper=N, coords=[L.index], name="n", integer=True
    )
    m.add_constraints(clusters.sum() == n_clusters, name="tot")
    # leave out constant in objective (L * n_clusters) ** 2
    m.objective = (clusters * clusters - 2 * clusters * L * n_clusters).sum()
    if solver_name == "gurobi":
        logging.getLogger("gurobipy").propagate = False
    elif solver_name not in ["scip", "cplex", "xpress", "copt", "mosek"]:
        logger.info(
            f"The configured solver `{solver_name}` does not support quadratic objectives. Falling back to `scip`."
        )
        solver_name = "scip"
    m.solve(solver_name=solver_name)
    return m.solution["n"].to_series().astype(int)


def busmap_for_n_clusters(
    n: pypsa.Network,
    n_clusters_c: pd.Series,
    cluster_weights: pd.Series,
    algorithm: str = "kmeans",
    features: pd.DataFrame | None = None,
    **algorithm_kwds,
) -> pd.Series:
    if algorithm == "hac" and features is None:
        raise ValueError("For HAC clustering, features must be provided.")

    if algorithm == "kmeans":
        algorithm_kwds.setdefault("n_init", 1000)
        algorithm_kwds.setdefault("max_iter", 30000)
        algorithm_kwds.setdefault("tol", 1e-6)
        algorithm_kwds.setdefault("random_state", 0)

    def busmap_for_country(x):
        prefix = x.name[0] + x.name[1] + " "
        logger.debug(
            f"Determining busmap for country {prefix[:-1]} "
            f"from {len(x)} buses to {n_clusters_c[x.name]}."
        )
        if len(x) == 1:
            return pd.Series(prefix + "0", index=x.index)
        weight = weighting_for_country(x, cluster_weights)

        if algorithm == "kmeans":
            return prefix + busmap_by_kmeans(
                n, weight, n_clusters_c[x.name], buses_i=x.index, **algorithm_kwds
            )
        elif algorithm == "hac":
            return prefix + busmap_by_hac(
                n,
                n_clusters_c[x.name],
                buses_i=x.index,
                feature=features.reindex(x.index, fill_value=0.0),
            )
        elif algorithm == "modularity":
            return prefix + busmap_by_greedy_modularity(
                n, n_clusters_c[x.name], buses_i=x.index
            )
        else:
            raise ValueError(
                f"`algorithm` must be one of 'kmeans' or 'hac' or 'modularity'. Is {algorithm}."
            )

    compat_kws = dict(include_groups=False) if PD_GE_2_2 else {}

    return (
        n.buses.groupby(["country", "sub_network"], group_keys=False)
        .apply(busmap_for_country, **compat_kws)
        .squeeze()
        .rename("busmap")
    )


def clustering_for_n_clusters(
    n: pypsa.Network,
    busmap: pd.Series,
    aggregation_strategies: dict | None = None,
) -> pypsa.clustering.spatial.Clustering:
    if aggregation_strategies is None:
        aggregation_strategies = dict()

    line_strategies = aggregation_strategies.get("lines", dict())

    bus_strategies = aggregation_strategies.get("buses", dict())
    bus_strategies.setdefault("substation_lv", lambda x: bool(x.sum()))
    bus_strategies.setdefault("substation_off", lambda x: bool(x.sum()))

    clustering = get_clustering_from_busmap(
        n,
        busmap,
        bus_strategies=bus_strategies,
        line_strategies=line_strategies,
        custom_line_groupers=["build_year"],
    )

    return clustering


def cluster_regions(
    busmaps: tuple | list, regions: gpd.GeoDataFrame, with_country: bool = False
) -> gpd.GeoDataFrame:
    """
    Cluster regions based on busmaps and save the results to a file and to the
    network.

    Parameters
    ----------
        - busmaps (list) : A list of busmaps used for clustering.
        - regions (gpd.GeoDataFrame) : The regions to cluster.
        - with_country (bool) : Whether to keep country column.

    Returns
    -------
        None
    """
    busmap = reduce(lambda x, y: x.map(y), busmaps[1:], busmaps[0])
    columns = ["name", "country", "geometry"] if with_country else ["name", "geometry"]
    regions = regions.reindex(columns=columns).set_index("name")
    regions_c = regions.dissolve(busmap)
    regions_c.index.name = "name"
    return regions_c.reset_index()


def busmap_for_admin_regions(
    n: pypsa.Network,
    admin_shapes: str,
    params: dict,
) -> pd.Series:
    """
    Create a busmap based on administrative regions using the NUTS3 shapefile.

    Parameters
    ----------
        - n (pypsa.Network) : The network to cluster.
        - admin_shapes (str) : The path to the administrative regions.
        - params (dict) : The parameters for clustering.

    Returns
    -------
        busmap (pd.Series): Busmap mapping each bus to an administrative region.
    """
    countries = params.countries
    admin_regions = gpd.read_file(admin_shapes)

    admin_levels = params.administrative
    level = admin_levels.get("level", 0)
    logger.info(f"Clustering at administrative level {level}.")

    # check if BA, MD, UA, or XK are in the network
    adm1_countries = ["BA", "MD", "UA", "XK"]
    buses = n.buses[["x", "y", "country"]].copy()

    # Find the intersection of adm1_countries and n.buses.country
    adm1_countries = list(set(adm1_countries).intersection(buses["country"].unique()))

    if adm1_countries:
        logger.info(
            f"Note that the following countries can only be clustered at a maximum administration level of 1: {adm1_countries}."
        )

    country_level = {
        k: v for k, v in admin_levels.items() if (k != "level") and (k in countries)
    }
    if country_level:
        country_level_list = "\n".join(
            [f"- {k}: level {v}" for k, v in country_level.items()]
        )
        logger.info(
            f"Setting individual administrative levels for:\n{country_level_list}"
        )

    buses["geometry"] = gpd.points_from_xy(buses["x"], buses["y"])
    buses = gpd.GeoDataFrame(buses, geometry="geometry", crs="EPSG:4326")
    buses["busmap"] = ""

    # Map based for each country
    logger.info("Mapping buses to administrative regions.")
    for country in tqdm.tqdm(buses["country"].unique()):
        buses_subset = buses.loc[buses["country"] == country]

        buses.loc[buses_subset.index, "busmap"] = gpd.sjoin_nearest(
            buses_subset.to_crs(epsg=3857),
            admin_regions.loc[admin_regions["country"] == country].to_crs(epsg=3857),
            how="left",
        )["admin"]

    return buses["busmap"]


def keep_largest_polygon(geometry: MultiPolygon) -> Polygon:
    """
    Checks for each MultiPolygon if it contains multiple Polygons and returns the one with the largest area.

    Parameters
    ----------
        geometry (MultiPolygon) : The MultiPolygon to check.

    Returns
    -------
        geometry (Polygon) : The Polygon with the largest area.
    """
    if isinstance(geometry, MultiPolygon):
        # Find the polygon with the largest area in the MultiPolygon
        largest_polygon = max(geometry.geoms, key=lambda poly: poly.area)

        return largest_polygon
    else:
        # If it's a Polygon, return it as is
        return geometry


def update_bus_coordinates(
    n: pypsa.Network,
    busmap: pd.Series,
    admin_shapes: str,
    geo_crs: str = GEO_CRS,
    distance_crs: str = DISTANCE_CRS,
    tol: float = BUS_TOL,
) -> None:
    """
    Updates the x, y coordinates of the buses in the original network based on the busmap and the administrative regions.
    Using the Pole of Inaccessibility (PoI) to determine internal points of the administrative regions.

    Parameters
    ----------
        - n (pypsa.Network) : The original network.
        - busmap (pd.Series) : The busmap mapping each bus to an administrative region.
        - admin_shapes (str) : The path to the administrative regions.
        - geo_crs (str) : The geographic coordinate reference system.
        - distance_crs (str) : The distance coordinate reference system.
        - tol (float) : The tolerance in meters for the PoI calculation.

    Returns
    -------
        None
    """
    logger.info("Updating x, y coordinates of buses based on administrative regions.")
    admin_regions = gpd.read_file(admin_shapes).set_index("admin")
    admin_regions["geometry"] = (
        admin_regions["geometry"]
        .to_crs(distance_crs)
        .apply(keep_largest_polygon)
        .to_crs(geo_crs)
    )
    admin_regions["poi"] = (
        admin_regions["geometry"]
        .to_crs(distance_crs)
        .apply(lambda polygon: polylabel(polygon, tolerance=tol / 2))
        .to_crs(geo_crs)
    )
    admin_regions["x"] = admin_regions["poi"].x
    admin_regions["y"] = admin_regions["poi"].y

    busmap_df = pd.DataFrame(busmap)
    busmap_df = pd.merge(
        busmap_df,
        admin_regions[["x", "y"]],
        left_on="busmap",
        right_index=True,
        how="left",
    )

    # Update x, y coordinates of original network
    n.buses["x"] = busmap_df["x"]
    n.buses["y"] = busmap_df["y"]


if __name__ == "__main__":
    if "snakemake" not in globals():
        from scripts._helpers import mock_snakemake

        snakemake = mock_snakemake("cluster_network", clusters=60)
    configure_logging(snakemake)
    set_scenario_config(snakemake)

    params = snakemake.params
    mode = params.mode
    solver_name = snakemake.config["solving"]["solver"]["name"]

    n = pypsa.Network(snakemake.input.network)
    buses_prev, lines_prev, links_prev = len(n.buses), len(n.lines), len(n.links)

    load = (
        xr.open_dataarray(snakemake.input.load)
        .mean(dim="time")
        .to_pandas()
        .reindex(n.buses.index, fill_value=0.0)
    )

    if snakemake.wildcards.clusters == "all":
        n_clusters = len(n.buses)
    elif mode == "administrative":
        n_clusters = np.nan
    else:
        n_clusters = int(snakemake.wildcards.clusters)

    if n_clusters == len(n.buses):
        # Fast-path if no clustering is necessary
        busmap = n.buses.index.to_series()
        linemap = n.lines.index.to_series()
        clustering = pypsa.clustering.spatial.Clustering(n, busmap, linemap)
    else:
        Nyears = n.snapshot_weightings.objective.sum() / 8760

        if mode == "administrative":
            busmap = busmap_for_admin_regions(
                n,
                snakemake.input.admin_shapes,
                params,
            )
            # Update x, y coordinates, ensuring that bus locations are inside the administrative region
            update_bus_coordinates(
                n,
                busmap,
                snakemake.input.admin_shapes,
            )

        elif mode == "custom_busmap":
            custom_busmap = pd.read_csv(
                snakemake.input.custom_busmap, index_col=0
            ).squeeze()
            custom_busmap.index = custom_busmap.index.astype(str)
            logger.info(f"Imported custom busmap from {snakemake.input.custom_busmap}")
            busmap = custom_busmap
        else:
            algorithm = params.cluster_network["algorithm"]
            features = None
            if algorithm == "hac":
                features = get_feature_data_for_hac(snakemake.input.hac_features)
                fix_country_assignment_for_hac(n)

            n.determine_network_topology()

            n_clusters_c = distribute_n_clusters_to_countries(
                n,
                n_clusters,
                load,
                focus_weights=params.focus_weights,
                solver_name=solver_name,
            )

            busmap = busmap_for_n_clusters(
                n,
                n_clusters_c,
                cluster_weights=load,
                algorithm=algorithm,
                features=features,
            )

        clustering = clustering_for_n_clusters(
            n,
            busmap,
            aggregation_strategies=params.aggregation_strategies,
        )

    nc = clustering.n

    for attr in ["busmap", "linemap"]:
        getattr(clustering, attr).to_csv(snakemake.output[attr])

    # nc.shapes = n.shapes.copy()
    for which in ["regions_onshore", "regions_offshore"]:
        regions = gpd.read_file(snakemake.input[which])
        clustered_regions = cluster_regions((clustering.busmap,), regions)
        clustered_regions.to_file(snakemake.output[which])
        # append_bus_shapes(nc, clustered_regions, type=which.split("_")[1])

    nc.meta = dict(snakemake.config, **dict(wildcards=dict(snakemake.wildcards)))
    nc.export_to_netcdf(snakemake.output.network)

    logger.info(
        f"Clustered network:\n"
        f"Buses: {buses_prev} to {len(nc.buses)}\n"
        f"Lines: {lines_prev} to {len(nc.lines)}\n"
        f"Links: {links_prev} to {len(nc.links)}"
    )<|MERGE_RESOLUTION|>--- conflicted
+++ resolved
@@ -74,11 +74,7 @@
 import pypsa
 import tqdm
 import xarray as xr
-<<<<<<< HEAD
-from base_network import append_bus_shapes
-=======
-from _helpers import configure_logging, set_scenario_config
->>>>>>> fd9458de
+from scripts._helpers import configure_logging, set_scenario_config
 from packaging.version import Version, parse
 from pypsa.clustering.spatial import (
     busmap_by_greedy_modularity,
@@ -89,8 +85,6 @@
 from scipy.sparse.csgraph import connected_components
 from shapely.algorithms.polylabel import polylabel
 from shapely.geometry import MultiPolygon, Polygon
-
-from scripts._helpers import configure_logging, set_scenario_config
 
 PD_GE_2_2 = parse(pd.__version__) >= Version("2.2")
 
