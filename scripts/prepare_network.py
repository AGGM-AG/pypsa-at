--- conflicted
+++ resolved
@@ -280,16 +280,12 @@
         from _helpers import mock_snakemake
 
         snakemake = mock_snakemake(
-<<<<<<< HEAD
             "prepare_network",
             weather_year="",
             simpl="",
             clusters="40",
             ll="v0.3",
             opts="Co2L-24H",
-=======
-            "prepare_network", simpl="", clusters="37", ll="v1.0", opts="Ept"
->>>>>>> 9cc6761d
         )
     configure_logging(snakemake)
 
