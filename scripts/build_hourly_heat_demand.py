--- conflicted
+++ resolved
@@ -27,11 +27,8 @@
 
 if __name__ == "__main__":
     if "snakemake" not in globals():
-<<<<<<< HEAD
-=======
         from scripts._helpers import mock_snakemake
 
->>>>>>> 38ff9dba
         snakemake = mock_snakemake(
             "build_hourly_heat_demand",
             scope="total",
