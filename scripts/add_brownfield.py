--- conflicted
+++ resolved
@@ -19,11 +19,7 @@
     set_scenario_config,
     update_config_from_wildcards,
 )
-<<<<<<< HEAD
-from scripts.add_electricity import flatten
-=======
 from scripts.add_electricity import flatten, sanitize_carriers
->>>>>>> 38ff9dba
 from scripts.add_existing_baseyear import add_build_year_to_new_assets
 
 logger = logging.getLogger(__name__)
