# -*- coding: utf-8 -*-
# SPDX-FileCopyrightText: Contributors to PyPSA-Eur <https://github.com/pypsa/pypsa-eur>
#
# SPDX-License-Identifier: MIT
"""
Prepares brownfield data from previous planning horizon.
"""

import logging

import numpy as np
import pandas as pd
import pypsa
import xarray as xr

from scripts._helpers import (
    configure_logging,
    get_snapshots,
    set_scenario_config,
    update_config_from_wildcards,
)
<<<<<<< HEAD
=======
from scripts.add_electricity import flatten
from scripts.add_existing_baseyear import add_build_year_to_new_assets
>>>>>>> 301ddb9c

logger = logging.getLogger(__name__)
idx = pd.IndexSlice


def add_brownfield(
    n,
    n_p,
    year,
    h2_retrofit=False,
    h2_retrofit_capacity_per_ch4=None,
    capacity_threshold=None,
):
    """
    Add brownfield capacity from previous network.

    Parameters
    ----------
    n : pypsa.Network
        Network to add brownfield to
    n_p : pypsa.Network
        Previous network to get brownfield from
    year : int
        Planning year
    h2_retrofit : bool
        Whether to allow hydrogen pipeline retrofitting
    h2_retrofit_capacity_per_ch4 : float
        Ratio of hydrogen to methane capacity for pipeline retrofitting
    capacity_threshold : float
        Threshold for removing assets with low capacity
    """
    logger.info(f"Preparing brownfield for the year {year}")

    # electric transmission grid set optimised capacities of previous as minimum
    n.lines.s_nom_min = n_p.lines.s_nom_opt
    n.lines.s_nom = n_p.lines.s_nom_opt
    dc_i = n.links[n.links.carrier == "DC"].index
    n.links.loc[dc_i, "p_nom_min"] = n_p.links.loc[dc_i, "p_nom_opt"]

    for c in n_p.iterate_components(["Link", "Generator", "Store"]):
        attr = "e" if c.name == "Store" else "p"

        # first, remove generators, links and stores that track
        # CO2 or global EU values since these are already in n
        n_p.remove(c.name, c.df.index[c.df.lifetime == np.inf])

        # remove assets whose build_year + lifetime <= year
        n_p.remove(c.name, c.df.index[c.df.build_year + c.df.lifetime <= year])

        # remove assets if their optimized nominal capacity is lower than a threshold
        # since CHP heat Link is proportional to CHP electric Link, make sure threshold is compatible
        chp_heat = c.df.index[
            (c.df[f"{attr}_nom_extendable"] & c.df.index.str.contains("urban central"))
            & c.df.index.str.contains("CHP")
            & c.df.index.str.contains("heat")
        ]

        if not chp_heat.empty:
            threshold_chp_heat = (
                capacity_threshold
                * c.df.efficiency[chp_heat.str.replace("heat", "electric")].values
                * c.df.p_nom_ratio[chp_heat.str.replace("heat", "electric")].values
                / c.df.efficiency[chp_heat].values
            )
            n_p.remove(
                c.name,
                chp_heat[c.df.loc[chp_heat, f"{attr}_nom_opt"] < threshold_chp_heat],
            )

        n_p.remove(
            c.name,
            c.df.index[
                (c.df[f"{attr}_nom_extendable"] & ~c.df.index.isin(chp_heat))
                & (c.df[f"{attr}_nom_opt"] < capacity_threshold)
            ],
        )

        # copy over assets but fix their capacity
        c.df[f"{attr}_nom"] = c.df[f"{attr}_nom_opt"]
        c.df[f"{attr}_nom_extendable"] = False

        n.add(c.name, c.df.index, **c.df)

        # copy time-dependent
        selection = n.component_attrs[c.name].type.str.contains(
            "series"
        ) & n.component_attrs[c.name].status.str.contains("Input")
        for tattr in n.component_attrs[c.name].index[selection]:
            n.import_series_from_dataframe(c.pnl[tattr], c.name, tattr)

    # deal with gas network
    if h2_retrofit:
        # subtract the already retrofitted from the maximum capacity
        h2_retrofitted_fixed_i = n.links[
            (n.links.carrier == "H2 pipeline retrofitted")
            & (n.links.build_year != year)
        ].index
        h2_retrofitted = n.links[
            (n.links.carrier == "H2 pipeline retrofitted")
            & (n.links.build_year == year)
        ].index

        # pipe capacity always set in prepare_sector_network to todays gas grid capacity * H2_per_CH4
        # and is therefore constant up to this point
        pipe_capacity = n.links.loc[h2_retrofitted, "p_nom_max"]
        # already retrofitted capacity from gas -> H2
        already_retrofitted = (
            n.links.loc[h2_retrofitted_fixed_i, "p_nom"]
            .rename(lambda x: x.split("-2")[0] + f"-{year}")
            .groupby(level=0)
            .sum()
        )
        remaining_capacity = pipe_capacity - already_retrofitted.reindex(
            index=pipe_capacity.index
        ).fillna(0)
        n.links.loc[h2_retrofitted, "p_nom_max"] = remaining_capacity

        # reduce gas network capacity
        gas_pipes_i = n.links[n.links.carrier == "gas pipeline"].index
        if not gas_pipes_i.empty:
            # subtract the already retrofitted from today's gas grid capacity
            pipe_capacity = n.links.loc[gas_pipes_i, "p_nom"]
            fr = "H2 pipeline retrofitted"
            to = "gas pipeline"
            CH4_per_H2 = 1 / h2_retrofit_capacity_per_ch4
            already_retrofitted.index = already_retrofitted.index.str.replace(fr, to)
            remaining_capacity = (
                pipe_capacity
                - CH4_per_H2
                * already_retrofitted.reindex(index=pipe_capacity.index).fillna(0)
            )
            n.links.loc[gas_pipes_i, "p_nom"] = remaining_capacity
            n.links.loc[gas_pipes_i, "p_nom_max"] = remaining_capacity


def disable_grid_expansion_if_limit_hit(n):
    """
    Check if transmission expansion limit is already reached; then turn off.

    In particular, this function checks if the total transmission
    capital cost or volume implied by s_nom_min and p_nom_min are
    numerically close to the respective global limit set in
    n.global_constraints. If so, the nominal capacities are set to the
    minimum and extendable is turned off; the corresponding global
    constraint is then dropped.
    """
    types = {"expansion_cost": "capital_cost", "volume_expansion": "length"}
    for limit_type in types:
        glcs = n.global_constraints.query(f"type == 'transmission_{limit_type}_limit'")

        for name, glc in glcs.iterrows():
            total_expansion = (
                (
                    n.lines.query("s_nom_extendable")
                    .eval(f"s_nom_min * {types[limit_type]}")
                    .sum()
                )
                + (
                    n.links.query("carrier == 'DC' and p_nom_extendable")
                    .eval(f"p_nom_min * {types[limit_type]}")
                    .sum()
                )
            ).sum()

            # Allow small numerical differences
            if np.abs(glc.constant - total_expansion) / glc.constant < 1e-6:
                logger.info(
                    f"Transmission expansion {limit_type} is already reached, disabling expansion and limit"
                )
                extendable_acs = n.lines.query("s_nom_extendable").index
                n.lines.loc[extendable_acs, "s_nom_extendable"] = False
                n.lines.loc[extendable_acs, "s_nom"] = n.lines.loc[
                    extendable_acs, "s_nom_min"
                ]

                extendable_dcs = n.links.query(
                    "carrier == 'DC' and p_nom_extendable"
                ).index
                n.links.loc[extendable_dcs, "p_nom_extendable"] = False
                n.links.loc[extendable_dcs, "p_nom"] = n.links.loc[
                    extendable_dcs, "p_nom_min"
                ]

                n.global_constraints.drop(name, inplace=True)


def adjust_renewable_profiles(n, input_profiles, params, year):
    """
    Adjusts renewable profiles according to the renewable technology specified,
    using the latest year below or equal to the selected year.
    """

    # temporal clustering
    dr = get_snapshots(params["snapshots"], params["drop_leap_day"])
    snapshotmaps = (
        pd.Series(dr, index=dr).where(lambda x: x.isin(n.snapshots), pd.NA).ffill()
    )

    for carrier in params["carriers"]:
        if carrier == "hydro":
            continue

        with xr.open_dataset(getattr(input_profiles, "profile_" + carrier)) as ds:
            if ds.indexes["bus"].empty or "year" not in ds.indexes:
                continue

            ds = ds.stack(bus_bin=["bus", "bin"])

            closest_year = max(
                (y for y in ds.year.values if y <= year), default=min(ds.year.values)
            )

            p_max_pu = ds["profile"].sel(year=closest_year).to_pandas()
            p_max_pu.columns = p_max_pu.columns.map(flatten) + f" {carrier}"

            # temporal_clustering
            p_max_pu = p_max_pu.groupby(snapshotmaps).mean()

            # replace renewable time series
            n.generators_t.p_max_pu.loc[:, p_max_pu.columns] = p_max_pu


def update_heat_pump_efficiency(n: pypsa.Network, n_p: pypsa.Network, year: int):
    """
    Update the efficiency of heat pumps from previous years to current year
    (e.g. 2030 heat pumps receive 2040 heat pump COPs in 2030).

    Parameters
    ----------
    n : pypsa.Network
        The original network.
    n_p : pypsa.Network
        The network with the updated parameters.
    year : int
        The year for which the efficiency is being updated.

    Returns
    -------
    None
        This function updates the efficiency in place and does not return a value.
    """

    # get names of heat pumps in previous iteration that cannot be replaced by direct utilisation in this iteration
    heat_pump_idx_previous_iteration = n_p.links.index[
        n_p.links.index.str.contains("heat pump")
        & n_p.links.index.str[:-4].isin(
            n.links_t.efficiency.columns.str.rstrip(  # sources that can be directly used are no longer represented by heat pumps in the dynamic efficiency dataframe
                str(year)
            )
        )
    ]
    # construct names of same-technology heat pumps in the current iteration
    corresponding_idx_this_iteration = heat_pump_idx_previous_iteration.str[:-4] + str(
        year
    )
    # update efficiency of heat pumps in previous iteration in-place to efficiency in this iteration
    n_p.links_t["efficiency"].loc[:, heat_pump_idx_previous_iteration] = (
        n.links_t["efficiency"].loc[:, corresponding_idx_this_iteration].values
    )

    # Change efficiency2 for heat pumps that use an explicitly modelled heat source
    previous_iteration_columns = heat_pump_idx_previous_iteration.intersection(
        n_p.links_t["efficiency2"].columns
    )
    current_iteration_columns = corresponding_idx_this_iteration.intersection(
        n.links_t["efficiency2"].columns
    )
    n_p.links_t["efficiency2"].loc[:, previous_iteration_columns] = (
        n.links_t["efficiency2"].loc[:, current_iteration_columns].values
    )


def update_dynamic_ptes_capacity(
    n: pypsa.Network, n_p: pypsa.Network, year: int
) -> None:
    """
    Updates dynamic pit storage capacity based on district heating temperature changes.

    Parameters
    ----------
    n : pypsa.Network
        Original network.
    n_p : pypsa.Network
        Network with updated parameters.
    year : int
        Target year for capacity update.

    Returns
    -------
    None
        Updates capacity in-place.
    """
    # pit storages in previous iteration
    dynamic_ptes_idx_previous_iteration = n_p.stores.index[
        n_p.stores.index.str.contains("water pits")
    ]
    # construct names of same-technology dynamic pit storage in the current iteration
    corresponding_idx_this_iteration = dynamic_ptes_idx_previous_iteration.str[
        :-4
    ] + str(year)
    # update pit storage capacity in previous iteration in-place to capacity in this iteration
    n_p.stores_t.e_max_pu[dynamic_ptes_idx_previous_iteration] = n.stores_t.e_max_pu[
        corresponding_idx_this_iteration
    ].values


if __name__ == "__main__":
    if "snakemake" not in globals():
        from scripts._helpers import mock_snakemake

        snakemake = mock_snakemake(
            "add_brownfield",
            clusters="39",
            opts="",
            sector_opts="",
            planning_horizons=2050,
        )

    configure_logging(snakemake)  # pylint: disable=E0606
    set_scenario_config(snakemake)

    update_config_from_wildcards(snakemake.config, snakemake.wildcards)

    logger.info(f"Preparing brownfield from the file {snakemake.input.network_p}")

    year = int(snakemake.wildcards.planning_horizons)

    n = pypsa.Network(snakemake.input.network)

    adjust_renewable_profiles(n, snakemake.input, snakemake.params, year)

    add_build_year_to_new_assets(n, year)

    n_p = pypsa.Network(snakemake.input.network_p)

    update_heat_pump_efficiency(n, n_p, year)

    if snakemake.params.tes and snakemake.params.dynamic_ptes_capacity:
        update_dynamic_ptes_capacity(n, n_p, year)

    add_brownfield(
        n,
        n_p,
        year,
        h2_retrofit=snakemake.params.H2_retrofit,
        h2_retrofit_capacity_per_ch4=snakemake.params.H2_retrofit_capacity_per_CH4,
        capacity_threshold=snakemake.params.threshold_capacity,
    )

    disable_grid_expansion_if_limit_hit(n)

    n.meta = dict(snakemake.config, **dict(wildcards=dict(snakemake.wildcards)))
    n.export_to_netcdf(snakemake.output[0])<|MERGE_RESOLUTION|>--- conflicted
+++ resolved
@@ -1,4 +1,3 @@
-# -*- coding: utf-8 -*-
 # SPDX-FileCopyrightText: Contributors to PyPSA-Eur <https://github.com/pypsa/pypsa-eur>
 #
 # SPDX-License-Identifier: MIT
@@ -19,11 +18,8 @@
     set_scenario_config,
     update_config_from_wildcards,
 )
-<<<<<<< HEAD
-=======
 from scripts.add_electricity import flatten
 from scripts.add_existing_baseyear import add_build_year_to_new_assets
->>>>>>> 301ddb9c
 
 logger = logging.getLogger(__name__)
 idx = pd.IndexSlice
