--- conflicted
+++ resolved
@@ -29,11 +29,8 @@
 
 REGION_COLS = ["geometry", "name", "x", "y", "country"]
 
-<<<<<<< HEAD
-=======
 PYPSA_V1 = bool(re.match(r"^0\.35\.0\.post1\.dev\d{3}", pypsa.__version__))
 
->>>>>>> 38ff9dba
 
 def get_scenarios(run):
     scenario_config = run.get("scenarios", {})
