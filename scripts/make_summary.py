--- conflicted
+++ resolved
@@ -687,22 +687,13 @@
         (weather_year, cluster, ll, opt + sector_opt, planning_horizon): "results/"
         + snakemake.params.RDIR
         + f"/postnetworks/elec_s{simpl}_{cluster}_l{ll}_{opt}_{sector_opt}_{planning_horizon}.nc"
-<<<<<<< HEAD
-        for weather_year in snakemake.config["scenario"]["weather_year"]
-        for simpl in snakemake.config["scenario"]["simpl"]
-        for cluster in snakemake.config["scenario"]["clusters"]
-        for opt in snakemake.config["scenario"]["opts"]
-        for sector_opt in snakemake.config["scenario"]["sector_opts"]
-        for ll in snakemake.config["scenario"]["ll"]
-        for planning_horizon in snakemake.config["scenario"]["planning_horizons"]
-=======
+        for weather_year in snakemake.params.scenario["weather_year"]
         for simpl in snakemake.params.scenario["simpl"]
         for cluster in snakemake.params.scenario["clusters"]
         for opt in snakemake.params.scenario["opts"]
         for sector_opt in snakemake.params.scenario["sector_opts"]
         for ll in snakemake.params.scenario["ll"]
         for planning_horizon in snakemake.params.scenario["planning_horizons"]
->>>>>>> 799f4f37
     }
 
     Nyears = len(pd.date_range(freq="h", **snakemake.params.snapshots)) / 8760
