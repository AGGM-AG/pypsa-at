--- conflicted
+++ resolved
@@ -2175,12 +2175,7 @@
         marginal_cost=costs.at["biogas upgrading", "VOM"],
         efficiency=costs.at["biogas", "efficiency"],
         efficiency2=-costs.at["gas", "CO2 intensity"],
-<<<<<<< HEAD
-        p_nom_extendable=True
-=======
-        efficiency3=costs.at["biogas", "CO2 stored"],
         p_nom_extendable=True,
->>>>>>> 6714858e
     )
 
     if options.get("biomass_upgrading_cc"):
