--- conflicted
+++ resolved
@@ -1,4 +1,3 @@
-# -*- coding: utf-8 -*-
 # SPDX-FileCopyrightText: Contributors to PyPSA-Eur <https://github.com/pypsa/pypsa-eur>
 #
 # SPDX-License-Identifier: MIT
@@ -38,11 +37,6 @@
 idx = pd.IndexSlice
 spatial = SimpleNamespace()
 
-<<<<<<< HEAD
-from build_powerplants import add_custom_powerplants
-
-=======
->>>>>>> 301ddb9c
 
 def add_build_year_to_new_assets(n: pypsa.Network, baseyear: int) -> None:
     """
