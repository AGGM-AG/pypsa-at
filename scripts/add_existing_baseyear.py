# -*- coding: utf-8 -*-
# SPDX-FileCopyrightText: : 2020-2023 The PyPSA-Eur Authors
#
# SPDX-License-Identifier: MIT
"""
Adds existing power and heat generation capacities for initial planning
horizon.
"""

import logging

logger = logging.getLogger(__name__)

import pandas as pd

idx = pd.IndexSlice

from types import SimpleNamespace

import country_converter as coco
import numpy as np
import pypsa
import xarray as xr
from _helpers import update_config_with_sector_opts
from add_electricity import sanitize_carriers
from prepare_sector_network import cluster_heat_buses, define_spatial, prepare_costs

cc = coco.CountryConverter()

spatial = SimpleNamespace()


def add_build_year_to_new_assets(n, baseyear):
    """
    Parameters
    ----------
    n : pypsa.Network
    baseyear : int
        year in which optimized assets are built
    """
    # Give assets with lifetimes and no build year the build year baseyear
    for c in n.iterate_components(["Link", "Generator", "Store"]):
        assets = c.df.index[(c.df.lifetime != np.inf) & (c.df.build_year == 0)]
        c.df.loc[assets, "build_year"] = baseyear

        # add -baseyear to name
        rename = pd.Series(c.df.index, c.df.index)
        rename[assets] += f"-{str(baseyear)}"
        c.df.rename(index=rename, inplace=True)

        # rename time-dependent
        selection = n.component_attrs[c.name].type.str.contains(
            "series"
        ) & n.component_attrs[c.name].status.str.contains("Input")
        for attr in n.component_attrs[c.name].index[selection]:
            c.pnl[attr].rename(columns=rename, inplace=True)


def add_existing_renewables(df_agg):
    """
    Append existing renewables to the df_agg pd.DataFrame with the conventional
    power plants.
    """
    carriers = {"solar": "solar", "onwind": "onwind", "offwind": "offwind-ac"}

    for tech in ["solar", "onwind", "offwind"]:
        carrier = carriers[tech]

        df = pd.read_csv(snakemake.input[f"existing_{tech}"], index_col=0).fillna(0.0)
        df.columns = df.columns.astype(int)
        df.index = cc.convert(df.index, to="iso2")

        # calculate yearly differences
        df.insert(loc=0, value=0.0, column="1999")
        df = df.diff(axis=1).drop("1999", axis=1).clip(lower=0)

        # distribute capacities among nodes according to capacity factor
        # weighting with nodal_fraction
        elec_buses = n.buses.index[n.buses.carrier == "AC"].union(
            n.buses.index[n.buses.carrier == "DC"]
        )
        nodal_fraction = pd.Series(0.0, elec_buses)

        for country in n.buses.loc[elec_buses, "country"].unique():
            gens = n.generators.index[
                (n.generators.index.str[:2] == country)
                & (n.generators.carrier == carrier)
            ]
            cfs = n.generators_t.p_max_pu[gens].mean()
            cfs_key = cfs / cfs.sum()
            nodal_fraction.loc[n.generators.loc[gens, "bus"]] = cfs_key.groupby(
                n.generators.loc[gens, "bus"]
            ).sum()

        nodal_df = df.loc[n.buses.loc[elec_buses, "country"]]
        nodal_df.index = elec_buses
        nodal_df = nodal_df.multiply(nodal_fraction, axis=0)

        for year in nodal_df.columns:
            for node in nodal_df.index:
                name = f"{node}-{tech}-{year}"
                capacity = nodal_df.loc[node, year]
                if capacity > 0.0:
                    df_agg.at[name, "Fueltype"] = tech
                    df_agg.at[name, "Capacity"] = capacity
                    df_agg.at[name, "DateIn"] = year
                    df_agg.at[name, "cluster_bus"] = node


def add_power_capacities_installed_before_baseyear(n, grouping_years, costs, baseyear):
    """
    Parameters
    ----------
    n : pypsa.Network
    grouping_years :
        intervals to group existing capacities
    costs :
        to read lifetime to estimate YearDecomissioning
    baseyear : int
    """
    logger.debug(
        f"Adding power capacities installed before {baseyear} from powerplants.csv"
    )

    df_agg = pd.read_csv(snakemake.input.powerplants, index_col=0)

    rename_fuel = {
        "Hard Coal": "coal",
        "Lignite": "lignite",
        "Nuclear": "nuclear",
        "Oil": "oil",
        "OCGT": "OCGT",
        "CCGT": "CCGT",
        "Bioenergy": "urban central solid biomass OP",
    }

    # If heat is considered, add CHPs in the add_heating_capacities function
    if "H" in snakemake.wildcards.sector_opts.split("-"):
        # add Hydro, Waste and Oil plants to electricity only
        list = ["Hydro", "Waste", "Oil"]
        df_agg.loc[
            (df_agg["Set"] == "CHP") & (df_agg["Fueltype"].isin(list)), "Set"
        ] = "PP"
        df_agg = df_agg[df_agg.Set != "CHP"]

    # Replace Fueltype "Natural Gas" with the respective technology (OCGT or CCGT)
    df_agg.loc[df_agg["Fueltype"] == "Natural Gas", "Fueltype"] = df_agg.loc[
        df_agg["Fueltype"] == "Natural Gas", "Technology"
    ]

    fueltype_to_drop = [
        "Hydro",
        "Wind",
        "Solar",
        "Geothermal",
        "Waste",
        "Other",
        "CCGT, Thermal",
    ]

    technology_to_drop = ["Pv", "Storage Technologies"]

    # drop unused fueltyps and technologies
    df_agg.drop(df_agg.index[df_agg.Fueltype.isin(fueltype_to_drop)], inplace=True)
    df_agg.drop(df_agg.index[df_agg.Technology.isin(technology_to_drop)], inplace=True)
    df_agg.Fueltype = df_agg.Fueltype.map(rename_fuel)

    # Intermediate fix for DateIn & DateOut
    # Fill missing DateIn
    biomass_i = df_agg.loc[df_agg.Fueltype == "urban central solid biomass OP"].index
    mean = df_agg.loc[biomass_i, "DateIn"].mean()
    df_agg.loc[biomass_i, "DateIn"] = df_agg.loc[biomass_i, "DateIn"].fillna(int(mean))
    # Fill missing DateOut
    dateout = (
        df_agg.loc[biomass_i, "DateIn"]
        + snakemake.params.costs["fill_values"]["lifetime"]
    )
    df_agg.loc[biomass_i, "DateOut"] = df_agg.loc[biomass_i, "DateOut"].fillna(dateout)

    # drop assets which are already phased out / decommissioned
    phased_out = df_agg[df_agg["DateOut"] < baseyear].index
    df_agg.drop(phased_out, inplace=True)

    # calculate remaining lifetime before phase-out (+1 because assuming
    # phase out date at the end of the year)
    df_agg["lifetime"] = df_agg.DateOut - df_agg.DateIn + 1

    # assign clustered bus
    busmap_s = pd.read_csv(snakemake.input.busmap_s, index_col=0).squeeze()
    busmap = pd.read_csv(snakemake.input.busmap, index_col=0).squeeze()

    inv_busmap = {}
    for k, v in busmap.items():
        inv_busmap[v] = inv_busmap.get(v, []) + [k]

    clustermaps = busmap_s.map(busmap)
    clustermaps.index = clustermaps.index.astype(int)

    df_agg["cluster_bus"] = df_agg.bus.map(clustermaps)

    # include renewables in df_agg
    add_existing_renewables(df_agg)

    df_agg["grouping_year"] = np.take(
        grouping_years, np.digitize(df_agg.DateIn, grouping_years, right=True)
    )

    df = df_agg.pivot_table(
        index=["grouping_year", "Fueltype"],
        columns="cluster_bus",
        values="Capacity",
        aggfunc="sum",
    )

    lifetime = df_agg.pivot_table(
        index=["grouping_year", "Fueltype"],
        columns="cluster_bus",
        values="lifetime",
        aggfunc="mean",  # currently taken mean for clustering lifetimes
    )

    carrier = {
        "OCGT": "gas",
        "CCGT": "gas",
        "coal": "coal",
        "oil": "oil",
        "lignite": "lignite",
        "nuclear": "uranium",
        "urban central solid biomass OP": "biomass",
    }

    for grouping_year, generator in df.index:
        # capacity is the capacity in MW at each node for this
        capacity = df.loc[grouping_year, generator]
        capacity = capacity[~capacity.isna()]
        capacity = capacity[
            capacity > snakemake.params.existing_capacities["threshold_capacity"]
        ]
        suffix = "-ac" if generator == "offwind" else ""
        name_suffix = f" {generator}{suffix}-{grouping_year}"
        asset_i = capacity.index + name_suffix
        if generator in ["solar", "onwind", "offwind"]:
            # to consider electricity grid connection costs or a split between
            # solar utility and rooftop as well, rather take cost assumptions
            # from existing network than from the cost database
            capital_cost = n.generators.loc[
                n.generators.carrier == generator + suffix, "capital_cost"
            ].mean()
            marginal_cost = n.generators.loc[
                n.generators.carrier == generator + suffix, "marginal_cost"
            ].mean()
            # check if assets are already in network (e.g. for 2020)
            already_build = n.generators.index.intersection(asset_i)
            new_build = asset_i.difference(n.generators.index)

            # this is for the year 2020
            if not already_build.empty:
                n.generators.loc[already_build, "p_nom_min"] = capacity.loc[
                    already_build.str.replace(name_suffix, "")
                ].values
            new_capacity = capacity.loc[new_build.str.replace(name_suffix, "")]

            if "m" in snakemake.wildcards.clusters:
                for ind in new_capacity.index:
                    # existing capacities are split evenly among regions in every country
                    inv_ind = list(inv_busmap[ind])

                    # for offshore the splitting only includes coastal regions
                    inv_ind = [
                        i for i in inv_ind if (i + name_suffix) in n.generators.index
                    ]

                    p_max_pu = n.generators_t.p_max_pu[
                        [i + name_suffix for i in inv_ind]
                    ]
                    p_max_pu.columns = [i + name_suffix for i in inv_ind]

                    n.madd(
                        "Generator",
                        [i + name_suffix for i in inv_ind],
                        bus=ind,
                        carrier=generator,
                        p_nom=new_capacity[ind]
                        / len(inv_ind),  # split among regions in a country
                        marginal_cost=marginal_cost,
                        capital_cost=capital_cost,
                        efficiency=costs.at[generator, "efficiency"],
                        p_max_pu=p_max_pu,
                        build_year=grouping_year,
                        lifetime=costs.at[generator, "lifetime"],
                    )

            else:
                p_max_pu = n.generators_t.p_max_pu[
                    capacity.index + f" {generator}{suffix}-{baseyear}"
                ]

                if not new_build.empty:
                    n.madd(
                        "Generator",
                        new_capacity.index,
                        suffix=" " + name_suffix,
                        bus=new_capacity.index,
                        carrier=generator,
                        p_nom=new_capacity,
                        marginal_cost=marginal_cost,
                        capital_cost=capital_cost,
                        efficiency=costs.at[generator, "efficiency"],
                        p_max_pu=p_max_pu.rename(columns=n.generators.bus),
                        build_year=grouping_year,
                        lifetime=costs.at[generator, "lifetime"],
                    )

        else:
            bus0 = vars(spatial)[carrier[generator]].nodes
            if "EU" not in vars(spatial)[carrier[generator]].locations:
                bus0 = bus0.intersection(capacity.index + " " + carrier[generator])

            # check for missing bus
            missing_bus = pd.Index(bus0).difference(n.buses.index)
            if not missing_bus.empty:
                logger.info(f"add buses {bus0}")
                n.madd(
                    "Bus",
                    bus0,
                    carrier=generator,
                    location=vars(spatial)[carrier[generator]].locations,
                    unit="MWh_el",
                )

            already_build = n.links.index.intersection(asset_i)
            new_build = asset_i.difference(n.links.index)
            try:
                lifetime_assets = lifetime.loc[grouping_year, generator].dropna()
            except:
                logger.warning(
                    f"Missing lifetime for {grouping_year} and {generator},\
                                   using mean lifetime from DEA"
                )
                lifetime_assets = capacity
                lifetime_assets[:] = costs.at[generator, "lifetime"]

            # this is for the year 2020
            if not already_build.empty:
                n.links.loc[already_build, "p_nom_min"] = capacity.loc[
                    already_build.str.replace(name_suffix, "")
                ].values

            if not new_build.empty:
                new_capacity = capacity.loc[new_build.str.replace(name_suffix, "")]

                if generator != "urban central solid biomass OP":
                    
                    # missing lifetimes are filled with mean lifetime
                    # if mean cannot be built, lifetime is taken from costs.csv
                    lifetime_assets = lifetime_assets.reindex(capacity.index).fillna(lifetime_assets.mean()).fillna(costs.at[generator, "lifetime"])

                    n.madd(
                        "Link",
                        new_capacity.index,
                        suffix=name_suffix,
                        bus0=bus0,
                        bus1=new_capacity.index,
                        bus2="co2 atmosphere",
                        carrier=generator,
                        marginal_cost=costs.at[generator, "efficiency"]
                        * costs.at[generator, "VOM"],  # NB: VOM is per MWel
                        capital_cost=costs.at[generator, "efficiency"]
                        * costs.at[generator, "fixed"],  # NB: fixed cost is per MWel
                        p_nom=new_capacity / costs.at[generator, "efficiency"],
                        efficiency=costs.at[generator, "efficiency"],
                        efficiency2=costs.at[carrier[generator], "CO2 intensity"],
                        build_year=grouping_year,
                        lifetime=lifetime_assets.loc[new_capacity.index],
                    )
                else:
                    # for the power only biomass plants, technology parameters of CHP plants are used
                    key = "central solid biomass CHP"
                    n.madd(
                        "Link",
                        new_capacity.index,
                        suffix=name_suffix,
                        bus0=spatial.biomass.df.loc[new_capacity.index]["nodes"].values,
                        bus1=new_capacity.index,
                        carrier=generator,
                        p_nom=new_capacity / costs.at[key, "efficiency"],
                        capital_cost=costs.at[key, "fixed"]
                        * costs.at[key, "efficiency"],
                        marginal_cost=costs.at[key, "VOM"],
                        efficiency=costs.at[key, "efficiency"],
                        build_year=grouping_year,
                        lifetime=lifetime_assets.loc[new_capacity.index],
                    )
        # check if existing capacities are larger than technical potential
        existing_large = n.generators[
            n.generators["p_nom_min"] > n.generators["p_nom_max"]
        ].index
        if len(existing_large):
            logger.warning(
                f"Existing capacities larger than technical potential for {existing_large},\
                           adjust technical potential to existing capacities"
            )
            n.generators.loc[existing_large, "p_nom_max"] = n.generators.loc[
                existing_large, "p_nom_min"
            ]


def add_heating_capacities_installed_before_baseyear(
    n,
    baseyear,
    grouping_years,
    ashp_cop,
    gshp_cop,
    time_dep_hp_cop,
    costs,
    default_lifetime,
):
    """
    Parameters
    ----------
    n : pypsa.Network
    baseyear : last year covered in the existing capacities database
    grouping_years : intervals to group existing capacities
        linear decommissioning of heating capacities from 2020 to 2045 is
        currently assumed heating capacities split between residential and
        services proportional to heating load in both 50% capacities
        in rural busess 50% in urban buses
    """
    logger.debug(f"Adding heating capacities installed before {baseyear}")

    existing_heating = pd.read_csv(snakemake.input.existing_heating_distribution,
                                   header=[0,1],
                                   index_col=0)


    techs = existing_heating.columns.get_level_values(1).unique()

    for name in existing_heating.columns.get_level_values(0).unique():

        name_type = "central" if name == "urban central" else "decentral"

        nodes = pd.Index(n.buses.location[n.buses.index.str.contains(f"{name} heat")])

        heat_pump_type = "air" if "urban" in name else "ground"

        # Add heat pumps
        costs_name = f"decentral {heat_pump_type}-sourced heat pump"

        cop = {"air": ashp_cop, "ground": gshp_cop}

        if time_dep_hp_cop:
            efficiency = cop[heat_pump_type][nodes]
        else:
            efficiency = costs.at[costs_name, "efficiency"]

        for i, grouping_year in enumerate(grouping_years):
            if int(grouping_year) + default_lifetime <= int(baseyear):
                continue

            # installation is assumed to be linear for the past default_lifetime years
            ratio = (int(grouping_year) - int(grouping_years[i - 1])) / default_lifetime

            n.madd(
                "Link",
                nodes,
                suffix=f" {name} {heat_pump_type} heat pump-{grouping_year}",
                bus0=nodes,
                bus1=nodes + " " + name + " heat",
                carrier=f"{name} {heat_pump_type} heat pump",
                efficiency=efficiency,
                capital_cost=costs.at[costs_name, "efficiency"]
                * costs.at[costs_name, "fixed"],
                p_nom=existing_heating[(name, f"{heat_pump_type} heat pump")][nodes] * ratio / costs.at[costs_name, "efficiency"],
                build_year=int(grouping_year),
                lifetime=costs.at[costs_name, "lifetime"],
            )

            # add resistive heater, gas boilers and oil boilers
            n.madd(
                "Link",
                nodes,
                suffix=f" {name} resistive heater-{grouping_year}",
                bus0=nodes,
                bus1=nodes + " " + name + " heat",
                carrier=name + " resistive heater",
                efficiency=costs.at[f"{name_type} resistive heater", "efficiency"],
                capital_cost=(
                    costs.at[f"{name_type} resistive heater", "efficiency"]
                    * costs.at[f"{name_type} resistive heater", "fixed"]
                ),
                p_nom=(
                    existing_heating[(name, "resistive heater")][nodes]
                    * ratio
                    / costs.at[f"{name_type} resistive heater", "efficiency"]
                ),
                build_year=int(grouping_year),
                lifetime=costs.at[f"{name_type} resistive heater", "lifetime"],
            )

            n.madd(
                "Link",
                nodes,
                suffix=f" {name} gas boiler-{grouping_year}",
                bus0=spatial.gas.nodes,
                bus1=nodes + " " + name + " heat",
                bus2="co2 atmosphere",
                carrier=name + " gas boiler",
                efficiency=costs.at[f"{name_type} gas boiler", "efficiency"],
                efficiency2=costs.at["gas", "CO2 intensity"],
                capital_cost=(
                    costs.at[f"{name_type} gas boiler", "efficiency"]
                    * costs.at[f"{name_type} gas boiler", "fixed"]
                ),
                p_nom=(
                    existing_heating[(name, "gas boiler")][nodes]
                    * ratio
                    / costs.at[f"{name_type} gas boiler", "efficiency"]
                ),
                build_year=int(grouping_year),
                lifetime=costs.at[f"{name_type} gas boiler", "lifetime"],
            )

            n.madd(
                "Link",
                nodes,
                suffix=f" {name} oil boiler-{grouping_year}",
                bus0=spatial.oil.nodes,
                bus1=nodes + " " + name + " heat",
                bus2="co2 atmosphere",
                carrier=name + " oil boiler",
                efficiency=costs.at["decentral oil boiler", "efficiency"],
                efficiency2=costs.at["oil", "CO2 intensity"],
                capital_cost=costs.at["decentral oil boiler", "efficiency"]
                * costs.at["decentral oil boiler", "fixed"],
                p_nom= (
                    existing_heating[(name, "oil boiler")][nodes]
                    * ratio
                    / costs.at["decentral oil boiler", "efficiency"]),
                build_year=int(grouping_year),
                lifetime=costs.at[f"{name_type} gas boiler", "lifetime"],
            )

            # delete links with p_nom=nan corresponding to extra nodes in country
            n.mremove(
                "Link",
                [
                    index
                    for index in n.links.index.to_list()
                    if str(grouping_year) in index and np.isnan(n.links.p_nom[index])
                ],
            )

            # delete links with capacities below threshold
            threshold = snakemake.params.existing_capacities["threshold_capacity"]
            n.mremove(
                "Link",
                [
                    index
                    for index in n.links.index.to_list()
                    if str(grouping_year) in index and n.links.p_nom[index] < threshold
                ],
            )

<<<<<<< HEAD
            # drop assets which are at the end of their lifetime
            links_i = n.links[(n.links.build_year + n.links.lifetime <= baseyear)].index
            logger.info("Removing following links because at end of their lifetime:")
            logger.info(links_i)
            n.mremove("Link", links_i)
    
    # deal with CHP plants
    # rename fuel of CHPs - lignite not in DEA database
    rename_fuel = {
        "Hard Coal": "coal",
        "Lignite": "lignite",
        "Natural Gas": "gas",
        "Bioenergy": "urban central solid biomass CHP",
    }

    df_CHP_agg = pd.read_csv(snakemake.input.powerplants, index_col=0)
    df_CHP_agg = df_CHP_agg[(df_CHP_agg.Set == "CHP")]  # | (df_CHP_agg.Fueltype == "Bioenergy")]
    # drop assets which are already phased out / decommissioned
    phased_out = df_CHP_agg[df_CHP_agg["DateOut"] < baseyear].index
    phased_in = df_CHP_agg[df_CHP_agg["DateIn"] > np.max(grouping_years)].index
    df_CHP_agg.drop(phased_out, inplace=True)
    df_CHP_agg.drop(phased_in, inplace=True)
    
    # drop Hydro [2], Waste [3] and Oil [2] - keep coal [32] lignite [14] and gas [263]
    df_CHP_agg = df_CHP_agg[~df_CHP_agg.Fueltype.isin(["Hydro", "Waste", "Oil"])]
    df_CHP_agg.Fueltype = df_CHP_agg.Fueltype.map(rename_fuel)
    # calculate remaining lifetime before phase-out (+1 because assuming
    # phase out date at the end of the year)
    df_CHP_agg["lifetime"] = df_CHP_agg.DateOut - df_CHP_agg.DateIn + 1
    df_CHP_agg["DateIn"] = df_CHP_agg["DateIn"].astype(int)
    df_CHP_agg["DateOut"] = df_CHP_agg["DateOut"].astype(float).fillna(0).astype(int)
    # assign clustered bus
    busmap_s = pd.read_csv(snakemake.input.busmap_s, index_col=0).squeeze()
    busmap = pd.read_csv(snakemake.input.busmap, index_col=0).squeeze()

    inv_busmap = {}
    for k, v in busmap.items():
        inv_busmap[v] = inv_busmap.get(v, []) + [k]

    clustermaps = busmap_s.map(busmap)
    clustermaps.index = clustermaps.index.astype(int)

    df_CHP_agg["cluster_bus"] = df_CHP_agg.bus.map(clustermaps)

    df_CHP_agg["grouping_year"] = np.take(
        grouping_years, np.digitize(df_CHP_agg.DateIn, grouping_years, right=True)
    )

    df_CHP = df_CHP_agg.pivot_table(
        index=["grouping_year", "Fueltype"],
        columns="cluster_bus",
        values="Capacity",
        aggfunc="sum",
    )
    for grouping_year, generator in df_CHP.index:
        # capacity is the capacity in MW at each node for this
        capacity = df_CHP.loc[grouping_year, generator]
        capacity = capacity[~capacity.isna()]
        capacity = capacity[
            capacity > snakemake.params.existing_capacities["threshold_capacity"]
        ]
        asset_i = (
            capacity.index + f" CHP {generator} {grouping_year}"
        )  # e.g. DE1 0 coal CHP-1980

        # No check of missing buses necessary
        if generator != "urban central solid biomass CHP":
            if generator != "lignite":
                key = f"central {generator} CHP"
            else:
                # lignite CHPs are not in DEA database - use coal CHP parameters
                key = "central coal CHP"

            n.madd(
                "Link",
                asset_i,  # e.g. DE1 0 coal CHP-1980
                bus0=vars(spatial)[generator].nodes,  # EU gas/coal/lignite EU
                bus1=capacity.index,  # electricity
                bus2=capacity.index + " urban central heat",  # urban central heat
                bus3="co2 atmosphere",  # CO2 emissions
                carrier=f"urban central {generator} CHP",  # urban central gas/lignite/coal CHP
                p_nom=capacity[0] / costs.at[key, "efficiency"],
                capital_cost=costs.at[key, "fixed"] * costs.at[key, "efficiency"],
                marginal_cost=costs.at[key, "VOM"],
                efficiency=costs.at[key, "efficiency"],
                efficiency2=costs.at[generator, "CO2 intensity"],
                build_year=grouping_year,
                lifetime=costs.at[key, "lifetime"],
            )
        else:
            key = "central solid biomass CHP"
            n.madd(
                "Link",
                capacity.index,
                suffix=key,
                bus0=spatial.biomass.df.loc[capacity.index]["nodes"].values,
                bus1=capacity.index,
                bus2=capacity.index + " urban central heat",
                carrier=generator,
                p_nom=capacity / costs.at[key, "efficiency"],
                capital_cost=costs.at[key, "fixed"] * costs.at[key, "efficiency"],
                marginal_cost=costs.at[key, "VOM"],
                efficiency=costs.at[key, "efficiency"],
                efficiency2=costs.at[key, "efficiency-heat"],
                build_year=grouping_year,
                lifetime=costs.at[key, "lifetime"],
            )
=======
>>>>>>> e9be2032

if __name__ == "__main__":
    if "snakemake" not in globals():
        from _helpers import mock_snakemake

        snakemake = mock_snakemake(
            "add_existing_baseyear",
            # configfiles="config/test/config.myopic.yaml",
            simpl="",
            clusters="22",
            ll="v1.2",
            opts="",
            sector_opts="_lv1.2__365H-T-H-B-I-A-solar+p3-linemaxext15",
            planning_horizons=2020,
        )

    logging.basicConfig(level=snakemake.config["logging"]["level"])

    update_config_with_sector_opts(snakemake.config, snakemake.wildcards.sector_opts)

    options = snakemake.params.sector
    opts = snakemake.wildcards.sector_opts.split("-")

    baseyear = snakemake.params.baseyear

    n = pypsa.Network(snakemake.input.network)

    # define spatial resolution of carriers
    spatial = define_spatial(n.buses[n.buses.carrier == "AC"].index, options)
    add_build_year_to_new_assets(n, baseyear)

    Nyears = n.snapshot_weightings.generators.sum() / 8760.0
    costs = prepare_costs(
        snakemake.input.costs,
        snakemake.params.costs,
        Nyears,
    )

    grouping_years_power = snakemake.params.existing_capacities["grouping_years_power"]
    grouping_years_heat = snakemake.params.existing_capacities["grouping_years_heat"]
    add_power_capacities_installed_before_baseyear(
        n, grouping_years_power, costs, baseyear
    )

    if "H" in opts:
        time_dep_hp_cop = options["time_dep_hp_cop"]
        ashp_cop = (
            xr.open_dataarray(snakemake.input.cop_air_total)
            .to_pandas()
            .reindex(index=n.snapshots)
        )
        gshp_cop = (
            xr.open_dataarray(snakemake.input.cop_soil_total)
            .to_pandas()
            .reindex(index=n.snapshots)
        )
        default_lifetime = snakemake.params.existing_capacities["default_heating_lifetime"]
        add_heating_capacities_installed_before_baseyear(
            n,
            baseyear,
            grouping_years_heat,
            ashp_cop,
            gshp_cop,
            time_dep_hp_cop,
            costs,
            default_lifetime,
        )

    if options.get("cluster_heat_buses", False):
        cluster_heat_buses(n)

    n.meta = dict(snakemake.config, **dict(wildcards=dict(snakemake.wildcards)))

    sanitize_carriers(n, snakemake.config)

    n.export_to_netcdf(snakemake.output[0])<|MERGE_RESOLUTION|>--- conflicted
+++ resolved
@@ -561,13 +561,12 @@
                 ],
             )
 
-<<<<<<< HEAD
             # drop assets which are at the end of their lifetime
             links_i = n.links[(n.links.build_year + n.links.lifetime <= baseyear)].index
             logger.info("Removing following links because at end of their lifetime:")
             logger.info(links_i)
             n.mremove("Link", links_i)
-    
+
     # deal with CHP plants
     # rename fuel of CHPs - lignite not in DEA database
     rename_fuel = {
@@ -669,8 +668,6 @@
                 build_year=grouping_year,
                 lifetime=costs.at[key, "lifetime"],
             )
-=======
->>>>>>> e9be2032
 
 if __name__ == "__main__":
     if "snakemake" not in globals():
