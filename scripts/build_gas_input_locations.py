--- conflicted
+++ resolved
@@ -11,15 +11,9 @@
 
 import geopandas as gpd
 import pandas as pd
-<<<<<<< HEAD
-from cluster_gas_network import load_bus_regions
-=======
 
 from scripts._helpers import configure_logging, set_scenario_config
 from scripts.cluster_gas_network import load_bus_regions
->>>>>>> 38ff9dba
-
-from scripts._helpers import configure_logging, set_scenario_config
 
 logger = logging.getLogger(__name__)
 
