# SPDX-FileCopyrightText: : 2017-2023 The PyPSA-Eur Authors
#
# SPDX-License-Identifier: MIT

name: pypsa-eur
channels:
- conda-forge
- bioconda
dependencies:
- python>=3.8
- pip

- atlite>=0.2.9
- dask

  # Dependencies of the workflow itself
- xlrd
- openpyxl!=3.1.1
- pycountry
- seaborn
- snakemake-minimal>=7.7.0
- memory_profiler
- yaml
- pytables
- lxml
- powerplantmatching>=0.5.5
- numpy
- pandas>=1.4
- geopandas>=0.11.0
- xarray
- rioxarray
- netcdf4
- networkx
- scipy
- shapely>=2.0
- pyomo
- matplotlib<3.6
- proj
- fiona
- country_converter
- geopy
- tqdm
- pytz
- tabula-py
- pyxlsb
- graphviz

  # Keep in conda environment when calling ipython
- ipython

  # GIS dependencies:
- cartopy
- descartes
- rasterio!=1.2.10


- pip:
  - tsam>=1.1.0
<<<<<<< HEAD
  - git+https://github.com/pypsa/pypsa.git
=======
  - pypsa>=0.25.1
>>>>>>> 266c0fd9
<|MERGE_RESOLUTION|>--- conflicted
+++ resolved
@@ -56,8 +56,4 @@
 
 - pip:
   - tsam>=1.1.0
-<<<<<<< HEAD
-  - git+https://github.com/pypsa/pypsa.git
-=======
-  - pypsa>=0.25.1
->>>>>>> 266c0fd9
+  - pypsa>=0.25.1