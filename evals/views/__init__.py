# -*- coding: utf-8 -*-
"""Expose view functions from inside the views package to the module."""

from evals.views.balance.hydrogen import view_balance_hydrogen
<<<<<<< HEAD
from evals.views.capacity.electricity_capacity import view_electricity_capacities
=======
from evals.views.capacity.ac_storage import view_capacity_ac_storage
>>>>>>> f5f809be
from evals.views.capacity.heat import view_capacity_heat
from evals.views.timeseries.hydrogen import view_timeseries_hydrogen

__all__ = [
    "view_capacity_heat",
<<<<<<< HEAD
    "view_electricity_capacities",
=======
    "view_capacity_ac_storage",
>>>>>>> f5f809be
    "view_balance_hydrogen",
    "view_timeseries_hydrogen",
]<|MERGE_RESOLUTION|>--- conflicted
+++ resolved
@@ -2,21 +2,13 @@
 """Expose view functions from inside the views package to the module."""
 
 from evals.views.balance.hydrogen import view_balance_hydrogen
-<<<<<<< HEAD
-from evals.views.capacity.electricity_capacity import view_electricity_capacities
-=======
 from evals.views.capacity.ac_storage import view_capacity_ac_storage
->>>>>>> f5f809be
 from evals.views.capacity.heat import view_capacity_heat
 from evals.views.timeseries.hydrogen import view_timeseries_hydrogen
 
 __all__ = [
     "view_capacity_heat",
-<<<<<<< HEAD
-    "view_electricity_capacities",
-=======
     "view_capacity_ac_storage",
->>>>>>> f5f809be
     "view_balance_hydrogen",
     "view_timeseries_hydrogen",
 ]