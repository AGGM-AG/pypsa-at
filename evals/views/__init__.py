--- conflicted
+++ resolved
@@ -22,9 +22,6 @@
     "view_heat_production",
     "view_timeseries_hydrogen",
     "view_gas_storage_capacities",
-<<<<<<< HEAD
     "view_grid_capactiy",
-=======
     "view_final_energy_demand",
->>>>>>> 2a09547f
 ]