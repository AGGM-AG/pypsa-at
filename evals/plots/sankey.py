--- conflicted
+++ resolved
@@ -18,25 +18,10 @@
 pd.set_option("display.width", 250)
 pd.set_option("display.max_columns", 20)
 
-
-<<<<<<< HEAD
-def read_iamc_data_frame(filepath):
-    xls = pd.read_excel(
-        filepath,
-        index_col=[0, 1, 2, 3, 4],
-    )
-    xls.columns.name = "Year"
-    return xls.stack()
-=======
 def sankey(df: pyam.IamDataFrame, mapping: dict) -> Figure:
     """
     Plot a sankey diagram.
->>>>>>> c17e11bc
-
-    It is currently only possible to create this diagram for single years.
-
-<<<<<<< HEAD
-=======
+
     Parameters
     ----------
     df
@@ -117,8 +102,6 @@
     xls.columns.name = "Year"
     return xls.stack()
 
-
->>>>>>> c17e11bc
 def get_mapping(df) -> (dict, set):
     mapping = {}
     nodes = set()
@@ -237,12 +220,6 @@
     xmap = get_xmap(nodes)
     df = rename_aggregate(df, "TWh", level="Unit").div(1e6)
     year = "2050"
-<<<<<<< HEAD
-    region = "FR0"
-    df = filter_by(df, Year=year, Region=region)
-=======
->>>>>>> c17e11bc
-
     at_regions = [s for s in df.index.unique("Region") if s.startswith("AT")]
     df = filter_by(df, Year=year, Region=at_regions)
     df = rename_aggregate(df, "AT", level="Region")
@@ -285,10 +262,6 @@
     # _idx[3] = "Primary Energy|AC"
     # df.loc[_idx] = df.query("Variable.str.startswith('Primary Energy|AC|') & 'Domestic' not in Variable")
 
-<<<<<<< HEAD
-    node["x"] = [xmap.get(label, 0.2) for label in node["label"]]
-    node["y"] = [xmap.get(label, 0.4) for label in node["label"]]
-=======
     mapping = {
         "Primary Energy|AC|Total Import": ("Import", "AC"),
         "Primary Energy|AC|Hydro Power": ("Hydro Power", "AC"),
@@ -335,15 +308,9 @@
         # Secondary Energy|Losses|AC|Resistive Heater
         # Secondary Energy|Losses|AC|V2G
     }
->>>>>>> c17e11bc
-
     # clean_mapping = remove_missing_variables(mapping_sorted)
 
     iamc = pyam.IamDataFrame(df)
-
-<<<<<<< HEAD
-    fig.update_layout(height=800)
-=======
     iamc_fig = sankey(iamc, mapping=mapping)
     iamc_fig.update_layout(height=800)
     # node = iamc_fig.data[0].node.to_plotly_json()
@@ -361,6 +328,4 @@
     # fig = Figure(data=[new_sankey])
     #
     # fig.update_layout(height=800)
->>>>>>> c17e11bc
-
     plotly.io.show(iamc_fig)